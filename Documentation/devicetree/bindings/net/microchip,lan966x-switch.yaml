--- conflicted
+++ resolved
@@ -39,10 +39,7 @@
       - description: frame dma based extraction
       - description: analyzer interrupt
       - description: ptp interrupt
-<<<<<<< HEAD
-=======
       - description: ptp external interrupt
->>>>>>> 88084a3d
 
   interrupt-names:
     minItems: 1
@@ -51,10 +48,7 @@
       - const: fdma
       - const: ana
       - const: ptp
-<<<<<<< HEAD
-=======
       - const: ptp-ext
->>>>>>> 88084a3d
 
   resets:
     items:
