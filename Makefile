# SPDX-License-Identifier: GPL-2.0
VERSION = 5
PATCHLEVEL = 0
SUBLEVEL = 0
<<<<<<< HEAD
EXTRAVERSION = -rc6
=======
EXTRAVERSION = -rc7
>>>>>>> a3b22b9f
NAME = Shy Crocodile

# *DOCUMENTATION*
# To see a list of typical targets execute "make help"
# More info can be located in ./README
# Comments in this file are targeted only to the developer, do not
# expect to learn how to build the kernel reading this file.

# That's our default target when none is given on the command line
PHONY := _all
_all:

# Do not use make's built-in rules and variables
# (this increases performance and avoids hard-to-debug behaviour)
MAKEFLAGS += -rR

# Avoid funny character set dependencies
unexport LC_ALL
LC_COLLATE=C
LC_NUMERIC=C
export LC_COLLATE LC_NUMERIC

# Avoid interference with shell env settings
unexport GREP_OPTIONS

# We are using a recursive build, so we need to do a little thinking
# to get the ordering right.
#
# Most importantly: sub-Makefiles should only ever modify files in
# their own directory. If in some directory we have a dependency on
# a file in another dir (which doesn't happen often, but it's often
# unavoidable when linking the built-in.a targets which finally
# turn into vmlinux), we will call a sub make in that other dir, and
# after that we are sure that everything which is in that other dir
# is now up to date.
#
# The only cases where we need to modify files which have global
# effects are thus separated out and done before the recursive
# descending is started. They are now explicitly listed as the
# prepare rule.

# Beautify output
# ---------------------------------------------------------------------------
#
# Normally, we echo the whole command before executing it. By making
# that echo $($(quiet)$(cmd)), we now have the possibility to set
# $(quiet) to choose other forms of output instead, e.g.
#
#         quiet_cmd_cc_o_c = Compiling $(RELDIR)/$@
#         cmd_cc_o_c       = $(CC) $(c_flags) -c -o $@ $<
#
# If $(quiet) is empty, the whole command will be printed.
# If it is set to "quiet_", only the short version will be printed.
# If it is set to "silent_", nothing will be printed at all, since
# the variable $(silent_cmd_cc_o_c) doesn't exist.
#
# A simple variant is to prefix commands with $(Q) - that's useful
# for commands that shall be hidden in non-verbose mode.
#
#	$(Q)ln $@ :<
#
# If KBUILD_VERBOSE equals 0 then the above command will be hidden.
# If KBUILD_VERBOSE equals 1 then the above command is displayed.
#
# To put more focus on warnings, be less verbose as default
# Use 'make V=1' to see the full commands

ifeq ("$(origin V)", "command line")
  KBUILD_VERBOSE = $(V)
endif
ifndef KBUILD_VERBOSE
  KBUILD_VERBOSE = 0
endif

ifeq ($(KBUILD_VERBOSE),1)
  quiet =
  Q =
else
  quiet=quiet_
  Q = @
endif

# If the user is running make -s (silent mode), suppress echoing of
# commands

ifneq ($(findstring s,$(filter-out --%,$(MAKEFLAGS))),)
  quiet=silent_
  tools_silent=s
endif

export quiet Q KBUILD_VERBOSE

# kbuild supports saving output files in a separate directory.
# To locate output files in a separate directory two syntaxes are supported.
# In both cases the working directory must be the root of the kernel src.
# 1) O=
# Use "make O=dir/to/store/output/files/"
#
# 2) Set KBUILD_OUTPUT
# Set the environment variable KBUILD_OUTPUT to point to the directory
# where the output files shall be placed.
# export KBUILD_OUTPUT=dir/to/store/output/files/
# make
#
# The O= assignment takes precedence over the KBUILD_OUTPUT environment
# variable.

# KBUILD_SRC is not intended to be used by the regular user (for now),
# it is set on invocation of make with KBUILD_OUTPUT or O= specified.
ifeq ($(KBUILD_SRC),)

# OK, Make called in directory where kernel src resides
# Do we want to locate output files in a separate directory?
ifeq ("$(origin O)", "command line")
  KBUILD_OUTPUT := $(O)
endif

# Cancel implicit rules on top Makefile
$(CURDIR)/Makefile Makefile: ;

ifneq ($(words $(subst :, ,$(CURDIR))), 1)
  $(error main directory cannot contain spaces nor colons)
endif

ifneq ($(KBUILD_OUTPUT),)
# check that the output directory actually exists
saved-output := $(KBUILD_OUTPUT)
KBUILD_OUTPUT := $(shell mkdir -p $(KBUILD_OUTPUT) && cd $(KBUILD_OUTPUT) \
								&& pwd)
$(if $(KBUILD_OUTPUT),, \
     $(error failed to create output directory "$(saved-output)"))

# Look for make include files relative to root of kernel src
#
# This does not become effective immediately because MAKEFLAGS is re-parsed
# once after the Makefile is read.  It is OK since we are going to invoke
# 'sub-make' below.
MAKEFLAGS += --include-dir=$(CURDIR)

PHONY += $(MAKECMDGOALS) sub-make

$(filter-out _all sub-make $(CURDIR)/Makefile, $(MAKECMDGOALS)) _all: sub-make
	@:

# Invoke a second make in the output directory, passing relevant variables
sub-make:
	$(Q)$(MAKE) -C $(KBUILD_OUTPUT) KBUILD_SRC=$(CURDIR) \
	-f $(CURDIR)/Makefile $(filter-out _all sub-make,$(MAKECMDGOALS))

# Leave processing to above invocation of make
skip-makefile := 1
endif # ifneq ($(KBUILD_OUTPUT),)
endif # ifeq ($(KBUILD_SRC),)

# We process the rest of the Makefile if this is the final invocation of make
ifeq ($(skip-makefile),)

# Do not print "Entering directory ...",
# but we want to display it when entering to the output directory
# so that IDEs/editors are able to understand relative filenames.
MAKEFLAGS += --no-print-directory

# Call a source code checker (by default, "sparse") as part of the
# C compilation.
#
# Use 'make C=1' to enable checking of only re-compiled files.
# Use 'make C=2' to enable checking of *all* source files, regardless
# of whether they are re-compiled or not.
#
# See the file "Documentation/dev-tools/sparse.rst" for more details,
# including where to get the "sparse" utility.

ifeq ("$(origin C)", "command line")
  KBUILD_CHECKSRC = $(C)
endif
ifndef KBUILD_CHECKSRC
  KBUILD_CHECKSRC = 0
endif

# Use make M=dir to specify directory of external module to build
# Old syntax make ... SUBDIRS=$PWD is still supported
# Setting the environment variable KBUILD_EXTMOD take precedence
ifdef SUBDIRS
  $(warning ================= WARNING ================)
  $(warning 'SUBDIRS' will be removed after Linux 5.3)
  $(warning Please use 'M=' or 'KBUILD_EXTMOD' instead)
  $(warning ==========================================)
  KBUILD_EXTMOD ?= $(SUBDIRS)
endif

ifeq ("$(origin M)", "command line")
  KBUILD_EXTMOD := $(M)
endif

ifeq ($(KBUILD_SRC),)
        # building in the source tree
        srctree := .
else
        ifeq ($(KBUILD_SRC)/,$(dir $(CURDIR)))
                # building in a subdirectory of the source tree
                srctree := ..
        else
                srctree := $(KBUILD_SRC)
        endif
endif

export KBUILD_CHECKSRC KBUILD_EXTMOD KBUILD_SRC

objtree		:= .
src		:= $(srctree)
obj		:= $(objtree)

VPATH		:= $(srctree)$(if $(KBUILD_EXTMOD),:$(KBUILD_EXTMOD))

export srctree objtree VPATH

# To make sure we do not include .config for any of the *config targets
# catch them early, and hand them over to scripts/kconfig/Makefile
# It is allowed to specify more targets when calling make, including
# mixing *config targets and build targets.
# For example 'make oldconfig all'.
# Detect when mixed targets is specified, and make a second invocation
# of make so .config is not included in this case either (for *config).

version_h := include/generated/uapi/linux/version.h
old_version_h := include/linux/version.h

clean-targets := %clean mrproper cleandocs
no-dot-config-targets := $(clean-targets) \
			 cscope gtags TAGS tags help% %docs check% coccicheck \
			 $(version_h) headers_% archheaders archscripts \
			 %asm-generic kernelversion %src-pkg
no-sync-config-targets := $(no-dot-config-targets) install %install \
			   kernelrelease

config-targets  := 0
mixed-targets   := 0
dot-config      := 1
may-sync-config := 1

ifneq ($(filter $(no-dot-config-targets), $(MAKECMDGOALS)),)
	ifeq ($(filter-out $(no-dot-config-targets), $(MAKECMDGOALS)),)
		dot-config := 0
	endif
endif

ifneq ($(filter $(no-sync-config-targets), $(MAKECMDGOALS)),)
	ifeq ($(filter-out $(no-sync-config-targets), $(MAKECMDGOALS)),)
		may-sync-config := 0
	endif
endif

ifneq ($(KBUILD_EXTMOD),)
	may-sync-config := 0
endif

ifeq ($(KBUILD_EXTMOD),)
        ifneq ($(filter config %config,$(MAKECMDGOALS)),)
                config-targets := 1
                ifneq ($(words $(MAKECMDGOALS)),1)
                        mixed-targets := 1
                endif
        endif
endif

# For "make -j clean all", "make -j mrproper defconfig all", etc.
ifneq ($(filter $(clean-targets),$(MAKECMDGOALS)),)
        ifneq ($(filter-out $(clean-targets),$(MAKECMDGOALS)),)
                mixed-targets := 1
        endif
endif

# install and modules_install need also be processed one by one
ifneq ($(filter install,$(MAKECMDGOALS)),)
        ifneq ($(filter modules_install,$(MAKECMDGOALS)),)
	        mixed-targets := 1
        endif
endif

ifeq ($(mixed-targets),1)
# ===========================================================================
# We're called with mixed targets (*config and build targets).
# Handle them one by one.

PHONY += $(MAKECMDGOALS) __build_one_by_one

$(filter-out __build_one_by_one, $(MAKECMDGOALS)): __build_one_by_one
	@:

__build_one_by_one:
	$(Q)set -e; \
	for i in $(MAKECMDGOALS); do \
		$(MAKE) -f $(srctree)/Makefile $$i; \
	done

else

# We need some generic definitions (do not try to remake the file).
scripts/Kbuild.include: ;
include scripts/Kbuild.include

# Read KERNELRELEASE from include/config/kernel.release (if it exists)
KERNELRELEASE = $(shell cat include/config/kernel.release 2> /dev/null)
KERNELVERSION = $(VERSION)$(if $(PATCHLEVEL),.$(PATCHLEVEL)$(if $(SUBLEVEL),.$(SUBLEVEL)))$(EXTRAVERSION)
export VERSION PATCHLEVEL SUBLEVEL KERNELRELEASE KERNELVERSION

include scripts/subarch.include

# Cross compiling and selecting different set of gcc/bin-utils
# ---------------------------------------------------------------------------
#
# When performing cross compilation for other architectures ARCH shall be set
# to the target architecture. (See arch/* for the possibilities).
# ARCH can be set during invocation of make:
# make ARCH=ia64
# Another way is to have ARCH set in the environment.
# The default ARCH is the host where make is executed.

# CROSS_COMPILE specify the prefix used for all executables used
# during compilation. Only gcc and related bin-utils executables
# are prefixed with $(CROSS_COMPILE).
# CROSS_COMPILE can be set on the command line
# make CROSS_COMPILE=ia64-linux-
# Alternatively CROSS_COMPILE can be set in the environment.
# Default value for CROSS_COMPILE is not to prefix executables
# Note: Some architectures assign CROSS_COMPILE in their arch/*/Makefile
ARCH		?= $(SUBARCH)

# Architecture as present in compile.h
UTS_MACHINE 	:= $(ARCH)
SRCARCH 	:= $(ARCH)

# Additional ARCH settings for x86
ifeq ($(ARCH),i386)
        SRCARCH := x86
endif
ifeq ($(ARCH),x86_64)
        SRCARCH := x86
endif

# Additional ARCH settings for sparc
ifeq ($(ARCH),sparc32)
       SRCARCH := sparc
endif
ifeq ($(ARCH),sparc64)
       SRCARCH := sparc
endif

# Additional ARCH settings for sh
ifeq ($(ARCH),sh64)
       SRCARCH := sh
endif

KCONFIG_CONFIG	?= .config
export KCONFIG_CONFIG

# SHELL used by kbuild
CONFIG_SHELL := $(shell if [ -x "$$BASH" ]; then echo $$BASH; \
	  else if [ -x /bin/bash ]; then echo /bin/bash; \
	  else echo sh; fi ; fi)

HOST_LFS_CFLAGS := $(shell getconf LFS_CFLAGS 2>/dev/null)
HOST_LFS_LDFLAGS := $(shell getconf LFS_LDFLAGS 2>/dev/null)
HOST_LFS_LIBS := $(shell getconf LFS_LIBS 2>/dev/null)

HOSTCC       = gcc
HOSTCXX      = g++
KBUILD_HOSTCFLAGS   := -Wall -Wmissing-prototypes -Wstrict-prototypes -O2 \
		-fomit-frame-pointer -std=gnu89 $(HOST_LFS_CFLAGS) \
		$(HOSTCFLAGS)
KBUILD_HOSTCXXFLAGS := -O2 $(HOST_LFS_CFLAGS) $(HOSTCXXFLAGS)
KBUILD_HOSTLDFLAGS  := $(HOST_LFS_LDFLAGS) $(HOSTLDFLAGS)
KBUILD_HOSTLDLIBS   := $(HOST_LFS_LIBS) $(HOSTLDLIBS)

# Make variables (CC, etc...)
AS		= $(CROSS_COMPILE)as
LD		= $(CROSS_COMPILE)ld
CC		= $(CROSS_COMPILE)gcc
CPP		= $(CC) -E
AR		= $(CROSS_COMPILE)ar
NM		= $(CROSS_COMPILE)nm
STRIP		= $(CROSS_COMPILE)strip
OBJCOPY		= $(CROSS_COMPILE)objcopy
OBJDUMP		= $(CROSS_COMPILE)objdump
LEX		= flex
YACC		= bison
AWK		= awk
GENKSYMS	= scripts/genksyms/genksyms
INSTALLKERNEL  := installkernel
DEPMOD		= /sbin/depmod
PERL		= perl
PYTHON		= python
PYTHON2		= python2
PYTHON3		= python3
CHECK		= sparse

CHECKFLAGS     := -D__linux__ -Dlinux -D__STDC__ -Dunix -D__unix__ \
		  -Wbitwise -Wno-return-void -Wno-unknown-attribute $(CF)
NOSTDINC_FLAGS  =
CFLAGS_MODULE   =
AFLAGS_MODULE   =
LDFLAGS_MODULE  =
CFLAGS_KERNEL	=
AFLAGS_KERNEL	=
LDFLAGS_vmlinux =

# Use USERINCLUDE when you must reference the UAPI directories only.
USERINCLUDE    := \
		-I$(srctree)/arch/$(SRCARCH)/include/uapi \
		-I$(objtree)/arch/$(SRCARCH)/include/generated/uapi \
		-I$(srctree)/include/uapi \
		-I$(objtree)/include/generated/uapi \
                -include $(srctree)/include/linux/kconfig.h

# Use LINUXINCLUDE when you must reference the include/ directory.
# Needed to be compatible with the O= option
LINUXINCLUDE    := \
		-I$(srctree)/arch/$(SRCARCH)/include \
		-I$(objtree)/arch/$(SRCARCH)/include/generated \
		$(if $(KBUILD_SRC), -I$(srctree)/include) \
		-I$(objtree)/include \
		$(USERINCLUDE)

KBUILD_AFLAGS   := -D__ASSEMBLY__ -fno-PIE
KBUILD_CFLAGS   := -Wall -Wundef -Werror=strict-prototypes -Wno-trigraphs \
		   -fno-strict-aliasing -fno-common -fshort-wchar -fno-PIE \
		   -Werror-implicit-function-declaration -Werror=implicit-int \
		   -Wno-format-security \
		   -std=gnu89
KBUILD_CPPFLAGS := -D__KERNEL__
KBUILD_AFLAGS_KERNEL :=
KBUILD_CFLAGS_KERNEL :=
KBUILD_AFLAGS_MODULE  := -DMODULE
KBUILD_CFLAGS_MODULE  := -DMODULE
KBUILD_LDFLAGS_MODULE := -T $(srctree)/scripts/module-common.lds
KBUILD_LDFLAGS :=
GCC_PLUGINS_CFLAGS :=

export ARCH SRCARCH CONFIG_SHELL HOSTCC KBUILD_HOSTCFLAGS CROSS_COMPILE AS LD CC
export CPP AR NM STRIP OBJCOPY OBJDUMP KBUILD_HOSTLDFLAGS KBUILD_HOSTLDLIBS
export MAKE LEX YACC AWK GENKSYMS INSTALLKERNEL PERL PYTHON PYTHON2 PYTHON3 UTS_MACHINE
export HOSTCXX KBUILD_HOSTCXXFLAGS LDFLAGS_MODULE CHECK CHECKFLAGS

export KBUILD_CPPFLAGS NOSTDINC_FLAGS LINUXINCLUDE OBJCOPYFLAGS KBUILD_LDFLAGS
export KBUILD_CFLAGS CFLAGS_KERNEL CFLAGS_MODULE
export CFLAGS_KASAN CFLAGS_KASAN_NOSANITIZE CFLAGS_UBSAN
export KBUILD_AFLAGS AFLAGS_KERNEL AFLAGS_MODULE
export KBUILD_AFLAGS_MODULE KBUILD_CFLAGS_MODULE KBUILD_LDFLAGS_MODULE
export KBUILD_AFLAGS_KERNEL KBUILD_CFLAGS_KERNEL
export KBUILD_ARFLAGS

# When compiling out-of-tree modules, put MODVERDIR in the module
# tree rather than in the kernel tree. The kernel tree might
# even be read-only.
export MODVERDIR := $(if $(KBUILD_EXTMOD),$(firstword $(KBUILD_EXTMOD))/).tmp_versions

# Files to ignore in find ... statements

export RCS_FIND_IGNORE := \( -name SCCS -o -name BitKeeper -o -name .svn -o    \
			  -name CVS -o -name .pc -o -name .hg -o -name .git \) \
			  -prune -o
export RCS_TAR_IGNORE := --exclude SCCS --exclude BitKeeper --exclude .svn \
			 --exclude CVS --exclude .pc --exclude .hg --exclude .git

# ===========================================================================
# Rules shared between *config targets and build targets

# Basic helpers built in scripts/basic/
PHONY += scripts_basic
scripts_basic:
	$(Q)$(MAKE) $(build)=scripts/basic
	$(Q)rm -f .tmp_quiet_recordmcount

# To avoid any implicit rule to kick in, define an empty command.
scripts/basic/%: scripts_basic ;

PHONY += outputmakefile
# outputmakefile generates a Makefile in the output directory, if using a
# separate output directory. This allows convenient use of make in the
# output directory.
outputmakefile:
ifneq ($(KBUILD_SRC),)
	$(Q)ln -fsn $(srctree) source
	$(Q)$(CONFIG_SHELL) $(srctree)/scripts/mkmakefile $(srctree)
endif

ifneq ($(shell $(CC) --version 2>&1 | head -n 1 | grep clang),)
ifneq ($(CROSS_COMPILE),)
CLANG_FLAGS	:= --target=$(notdir $(CROSS_COMPILE:%-=%))
GCC_TOOLCHAIN_DIR := $(dir $(shell which $(LD)))
CLANG_FLAGS	+= --prefix=$(GCC_TOOLCHAIN_DIR)
GCC_TOOLCHAIN	:= $(realpath $(GCC_TOOLCHAIN_DIR)/..)
endif
ifneq ($(GCC_TOOLCHAIN),)
CLANG_FLAGS	+= --gcc-toolchain=$(GCC_TOOLCHAIN)
endif
CLANG_FLAGS	+= -no-integrated-as
KBUILD_CFLAGS	+= $(CLANG_FLAGS)
KBUILD_AFLAGS	+= $(CLANG_FLAGS)
export CLANG_FLAGS
endif

RETPOLINE_CFLAGS_GCC := -mindirect-branch=thunk-extern -mindirect-branch-register
RETPOLINE_VDSO_CFLAGS_GCC := -mindirect-branch=thunk-inline -mindirect-branch-register
RETPOLINE_CFLAGS_CLANG := -mretpoline-external-thunk
RETPOLINE_VDSO_CFLAGS_CLANG := -mretpoline
RETPOLINE_CFLAGS := $(call cc-option,$(RETPOLINE_CFLAGS_GCC),$(call cc-option,$(RETPOLINE_CFLAGS_CLANG)))
RETPOLINE_VDSO_CFLAGS := $(call cc-option,$(RETPOLINE_VDSO_CFLAGS_GCC),$(call cc-option,$(RETPOLINE_VDSO_CFLAGS_CLANG)))
export RETPOLINE_CFLAGS
export RETPOLINE_VDSO_CFLAGS

# The expansion should be delayed until arch/$(SRCARCH)/Makefile is included.
# Some architectures define CROSS_COMPILE in arch/$(SRCARCH)/Makefile.
# CC_VERSION_TEXT is referenced from Kconfig (so it needs export),
# and from include/config/auto.conf.cmd to detect the compiler upgrade.
CC_VERSION_TEXT = $(shell $(CC) --version | head -n 1)

ifeq ($(config-targets),1)
# ===========================================================================
# *config targets only - make sure prerequisites are updated, and descend
# in scripts/kconfig to make the *config target

# Read arch specific Makefile to set KBUILD_DEFCONFIG as needed.
# KBUILD_DEFCONFIG may point out an alternative default configuration
# used for 'make defconfig'
include arch/$(SRCARCH)/Makefile
export KBUILD_DEFCONFIG KBUILD_KCONFIG CC_VERSION_TEXT

config: scripts_basic outputmakefile FORCE
	$(Q)$(MAKE) $(build)=scripts/kconfig $@

%config: scripts_basic outputmakefile FORCE
	$(Q)$(MAKE) $(build)=scripts/kconfig $@

else
# ===========================================================================
# Build targets only - this includes vmlinux, arch specific targets, clean
# targets and others. In general all targets except *config targets.

# If building an external module we do not care about the all: rule
# but instead _all depend on modules
PHONY += all
ifeq ($(KBUILD_EXTMOD),)
_all: all
else
_all: modules
endif

# Decide whether to build built-in, modular, or both.
# Normally, just do built-in.

KBUILD_MODULES :=
KBUILD_BUILTIN := 1

# If we have only "make modules", don't compile built-in objects.
# When we're building modules with modversions, we need to consider
# the built-in objects during the descend as well, in order to
# make sure the checksums are up to date before we record them.

ifeq ($(MAKECMDGOALS),modules)
  KBUILD_BUILTIN := $(if $(CONFIG_MODVERSIONS),1)
endif

# If we have "make <whatever> modules", compile modules
# in addition to whatever we do anyway.
# Just "make" or "make all" shall build modules as well

ifneq ($(filter all _all modules,$(MAKECMDGOALS)),)
  KBUILD_MODULES := 1
endif

ifeq ($(MAKECMDGOALS),)
  KBUILD_MODULES := 1
endif

export KBUILD_MODULES KBUILD_BUILTIN

ifeq ($(KBUILD_EXTMOD),)
# Objects we will link into vmlinux / subdirs we need to visit
init-y		:= init/
drivers-y	:= drivers/ sound/ firmware/
net-y		:= net/
libs-y		:= lib/
core-y		:= usr/
virt-y		:= virt/
endif # KBUILD_EXTMOD

ifeq ($(dot-config),1)
include include/config/auto.conf
endif

# The all: target is the default when no target is given on the
# command line.
# This allow a user to issue only 'make' to build a kernel including modules
# Defaults to vmlinux, but the arch makefile usually adds further targets
all: vmlinux

CFLAGS_GCOV	:= -fprofile-arcs -ftest-coverage \
	$(call cc-option,-fno-tree-loop-im) \
	$(call cc-disable-warning,maybe-uninitialized,)
export CFLAGS_GCOV

# The arch Makefiles can override CC_FLAGS_FTRACE. We may also append it later.
ifdef CONFIG_FUNCTION_TRACER
  CC_FLAGS_FTRACE := -pg
endif

# The arch Makefile can set ARCH_{CPP,A,C}FLAGS to override the default
# values of the respective KBUILD_* variables
ARCH_CPPFLAGS :=
ARCH_AFLAGS :=
ARCH_CFLAGS :=
include arch/$(SRCARCH)/Makefile

ifeq ($(dot-config),1)
ifeq ($(may-sync-config),1)
# Read in dependencies to all Kconfig* files, make sure to run syncconfig if
# changes are detected. This should be included after arch/$(SRCARCH)/Makefile
# because some architectures define CROSS_COMPILE there.
-include include/config/auto.conf.cmd

# To avoid any implicit rule to kick in, define an empty command
$(KCONFIG_CONFIG) include/config/auto.conf.cmd: ;

# The actual configuration files used during the build are stored in
# include/generated/ and include/config/. Update them if .config is newer than
# include/config/auto.conf (which mirrors .config).
include/config/%.conf: $(KCONFIG_CONFIG) include/config/auto.conf.cmd
	$(Q)$(MAKE) -f $(srctree)/Makefile syncconfig
else
# External modules and some install targets need include/generated/autoconf.h
# and include/config/auto.conf but do not care if they are up-to-date.
# Use auto.conf to trigger the test
PHONY += include/config/auto.conf

include/config/auto.conf:
	$(Q)test -e include/generated/autoconf.h -a -e $@ || (		\
	echo >&2;							\
	echo >&2 "  ERROR: Kernel configuration is invalid.";		\
	echo >&2 "         include/generated/autoconf.h or $@ are missing.";\
	echo >&2 "         Run 'make oldconfig && make prepare' on kernel src to fix it.";	\
	echo >&2 ;							\
	/bin/false)

endif # may-sync-config
endif # $(dot-config)

KBUILD_CFLAGS	+= $(call cc-option,-fno-delete-null-pointer-checks,)
KBUILD_CFLAGS	+= $(call cc-disable-warning,frame-address,)
KBUILD_CFLAGS	+= $(call cc-disable-warning, format-truncation)
KBUILD_CFLAGS	+= $(call cc-disable-warning, format-overflow)
KBUILD_CFLAGS	+= $(call cc-disable-warning, int-in-bool-context)

ifdef CONFIG_CC_OPTIMIZE_FOR_SIZE
KBUILD_CFLAGS	+= $(call cc-option,-Oz,-Os)
KBUILD_CFLAGS	+= $(call cc-disable-warning,maybe-uninitialized,)
else
ifdef CONFIG_PROFILE_ALL_BRANCHES
KBUILD_CFLAGS	+= -O2 $(call cc-disable-warning,maybe-uninitialized,)
else
KBUILD_CFLAGS   += -O2
endif
endif

KBUILD_CFLAGS += $(call cc-ifversion, -lt, 0409, \
			$(call cc-disable-warning,maybe-uninitialized,))

# Tell gcc to never replace conditional load with a non-conditional one
KBUILD_CFLAGS	+= $(call cc-option,--param=allow-store-data-races=0)

include scripts/Makefile.kcov
include scripts/Makefile.gcc-plugins

ifdef CONFIG_READABLE_ASM
# Disable optimizations that make assembler listings hard to read.
# reorder blocks reorders the control in the function
# ipa clone creates specialized cloned functions
# partial inlining inlines only parts of functions
KBUILD_CFLAGS += $(call cc-option,-fno-reorder-blocks,) \
                 $(call cc-option,-fno-ipa-cp-clone,) \
                 $(call cc-option,-fno-partial-inlining)
endif

ifneq ($(CONFIG_FRAME_WARN),0)
KBUILD_CFLAGS += $(call cc-option,-Wframe-larger-than=${CONFIG_FRAME_WARN})
endif

stackp-flags-$(CONFIG_CC_HAS_STACKPROTECTOR_NONE) := -fno-stack-protector
stackp-flags-$(CONFIG_STACKPROTECTOR)             := -fstack-protector
stackp-flags-$(CONFIG_STACKPROTECTOR_STRONG)      := -fstack-protector-strong

KBUILD_CFLAGS += $(stackp-flags-y)

ifdef CONFIG_CC_IS_CLANG
KBUILD_CPPFLAGS += $(call cc-option,-Qunused-arguments,)
KBUILD_CFLAGS += $(call cc-disable-warning, format-invalid-specifier)
KBUILD_CFLAGS += $(call cc-disable-warning, gnu)
KBUILD_CFLAGS += $(call cc-disable-warning, address-of-packed-member)
# Quiet clang warning: comparison of unsigned expression < 0 is always false
KBUILD_CFLAGS += $(call cc-disable-warning, tautological-compare)
# CLANG uses a _MergedGlobals as optimization, but this breaks modpost, as the
# source of a reference will be _MergedGlobals and not on of the whitelisted names.
# See modpost pattern 2
KBUILD_CFLAGS += $(call cc-option, -mno-global-merge,)
KBUILD_CFLAGS += $(call cc-option, -fcatch-undefined-behavior)
else

# These warnings generated too much noise in a regular build.
# Use make W=1 to enable them (see scripts/Makefile.extrawarn)
KBUILD_CFLAGS += -Wno-unused-but-set-variable
endif

KBUILD_CFLAGS += $(call cc-disable-warning, unused-const-variable)
ifdef CONFIG_FRAME_POINTER
KBUILD_CFLAGS	+= -fno-omit-frame-pointer -fno-optimize-sibling-calls
else
# Some targets (ARM with Thumb2, for example), can't be built with frame
# pointers.  For those, we don't have FUNCTION_TRACER automatically
# select FRAME_POINTER.  However, FUNCTION_TRACER adds -pg, and this is
# incompatible with -fomit-frame-pointer with current GCC, so we don't use
# -fomit-frame-pointer with FUNCTION_TRACER.
ifndef CONFIG_FUNCTION_TRACER
KBUILD_CFLAGS	+= -fomit-frame-pointer
endif
endif

KBUILD_CFLAGS   += $(call cc-option, -fno-var-tracking-assignments)

ifdef CONFIG_DEBUG_INFO
ifdef CONFIG_DEBUG_INFO_SPLIT
KBUILD_CFLAGS   += $(call cc-option, -gsplit-dwarf, -g)
else
KBUILD_CFLAGS	+= -g
endif
KBUILD_AFLAGS	+= -Wa,-gdwarf-2
endif
ifdef CONFIG_DEBUG_INFO_DWARF4
KBUILD_CFLAGS	+= $(call cc-option, -gdwarf-4,)
endif

ifdef CONFIG_DEBUG_INFO_REDUCED
KBUILD_CFLAGS 	+= $(call cc-option, -femit-struct-debug-baseonly) \
		   $(call cc-option,-fno-var-tracking)
endif

ifdef CONFIG_FUNCTION_TRACER
ifdef CONFIG_FTRACE_MCOUNT_RECORD
  # gcc 5 supports generating the mcount tables directly
  ifeq ($(call cc-option-yn,-mrecord-mcount),y)
    CC_FLAGS_FTRACE	+= -mrecord-mcount
    export CC_USING_RECORD_MCOUNT := 1
  endif
  ifdef CONFIG_HAVE_NOP_MCOUNT
    ifeq ($(call cc-option-yn, -mnop-mcount),y)
      CC_FLAGS_FTRACE	+= -mnop-mcount
      CC_FLAGS_USING	+= -DCC_USING_NOP_MCOUNT
    endif
  endif
endif
ifdef CONFIG_HAVE_FENTRY
  ifeq ($(call cc-option-yn, -mfentry),y)
    CC_FLAGS_FTRACE	+= -mfentry
    CC_FLAGS_USING	+= -DCC_USING_FENTRY
  endif
endif
export CC_FLAGS_FTRACE
KBUILD_CFLAGS	+= $(CC_FLAGS_FTRACE) $(CC_FLAGS_USING)
KBUILD_AFLAGS	+= $(CC_FLAGS_USING)
ifdef CONFIG_DYNAMIC_FTRACE
	ifdef CONFIG_HAVE_C_RECORDMCOUNT
		BUILD_C_RECORDMCOUNT := y
		export BUILD_C_RECORDMCOUNT
	endif
endif
endif

# We trigger additional mismatches with less inlining
ifdef CONFIG_DEBUG_SECTION_MISMATCH
KBUILD_CFLAGS += $(call cc-option, -fno-inline-functions-called-once)
endif

ifdef CONFIG_LD_DEAD_CODE_DATA_ELIMINATION
KBUILD_CFLAGS_KERNEL += -ffunction-sections -fdata-sections
LDFLAGS_vmlinux += --gc-sections
endif

# arch Makefile may override CC so keep this after arch Makefile is included
NOSTDINC_FLAGS += -nostdinc -isystem $(shell $(CC) -print-file-name=include)

# warn about C99 declaration after statement
KBUILD_CFLAGS += -Wdeclaration-after-statement

# Variable Length Arrays (VLAs) should not be used anywhere in the kernel
KBUILD_CFLAGS += $(call cc-option,-Wvla)

# disable pointer signed / unsigned warnings in gcc 4.0
KBUILD_CFLAGS += -Wno-pointer-sign

# disable stringop warnings in gcc 8+
KBUILD_CFLAGS += $(call cc-disable-warning, stringop-truncation)

# disable invalid "can't wrap" optimizations for signed / pointers
KBUILD_CFLAGS	+= $(call cc-option,-fno-strict-overflow)

# clang sets -fmerge-all-constants by default as optimization, but this
# is non-conforming behavior for C and in fact breaks the kernel, so we
# need to disable it here generally.
KBUILD_CFLAGS	+= $(call cc-option,-fno-merge-all-constants)

# for gcc -fno-merge-all-constants disables everything, but it is fine
# to have actual conforming behavior enabled.
KBUILD_CFLAGS	+= $(call cc-option,-fmerge-constants)

# Make sure -fstack-check isn't enabled (like gentoo apparently did)
KBUILD_CFLAGS  += $(call cc-option,-fno-stack-check,)

# conserve stack if available
KBUILD_CFLAGS   += $(call cc-option,-fconserve-stack)

# Prohibit date/time macros, which would make the build non-deterministic
KBUILD_CFLAGS   += $(call cc-option,-Werror=date-time)

# enforce correct pointer usage
KBUILD_CFLAGS   += $(call cc-option,-Werror=incompatible-pointer-types)

# Require designated initializers for all marked structures
KBUILD_CFLAGS   += $(call cc-option,-Werror=designated-init)

# change __FILE__ to the relative path from the srctree
KBUILD_CFLAGS	+= $(call cc-option,-fmacro-prefix-map=$(srctree)/=)

# use the deterministic mode of AR if available
KBUILD_ARFLAGS := $(call ar-option,D)

include scripts/Makefile.kasan
include scripts/Makefile.extrawarn
include scripts/Makefile.ubsan

# Add any arch overrides and user supplied CPPFLAGS, AFLAGS and CFLAGS as the
# last assignments
KBUILD_CPPFLAGS += $(ARCH_CPPFLAGS) $(KCPPFLAGS)
KBUILD_AFLAGS   += $(ARCH_AFLAGS)   $(KAFLAGS)
KBUILD_CFLAGS   += $(ARCH_CFLAGS)   $(KCFLAGS)

# Use --build-id when available.
LDFLAGS_BUILD_ID := $(call ld-option, --build-id)
KBUILD_LDFLAGS_MODULE += $(LDFLAGS_BUILD_ID)
LDFLAGS_vmlinux += $(LDFLAGS_BUILD_ID)

ifeq ($(CONFIG_STRIP_ASM_SYMS),y)
LDFLAGS_vmlinux	+= $(call ld-option, -X,)
endif

# insure the checker run with the right endianness
CHECKFLAGS += $(if $(CONFIG_CPU_BIG_ENDIAN),-mbig-endian,-mlittle-endian)

# the checker needs the correct machine size
CHECKFLAGS += $(if $(CONFIG_64BIT),-m64,-m32)

# Default kernel image to build when no specific target is given.
# KBUILD_IMAGE may be overruled on the command line or
# set in the environment
# Also any assignments in arch/$(ARCH)/Makefile take precedence over
# this default value
export KBUILD_IMAGE ?= vmlinux

#
# INSTALL_PATH specifies where to place the updated kernel and system map
# images. Default is /boot, but you can set it to other values
export	INSTALL_PATH ?= /boot

#
# INSTALL_DTBS_PATH specifies a prefix for relocations required by build roots.
# Like INSTALL_MOD_PATH, it isn't defined in the Makefile, but can be passed as
# an argument if needed. Otherwise it defaults to the kernel install path
#
export INSTALL_DTBS_PATH ?= $(INSTALL_PATH)/dtbs/$(KERNELRELEASE)

#
# INSTALL_MOD_PATH specifies a prefix to MODLIB for module directory
# relocations required by build roots.  This is not defined in the
# makefile but the argument can be passed to make if needed.
#

MODLIB	= $(INSTALL_MOD_PATH)/lib/modules/$(KERNELRELEASE)
export MODLIB

#
# INSTALL_MOD_STRIP, if defined, will cause modules to be
# stripped after they are installed.  If INSTALL_MOD_STRIP is '1', then
# the default option --strip-debug will be used.  Otherwise,
# INSTALL_MOD_STRIP value will be used as the options to the strip command.

ifdef INSTALL_MOD_STRIP
ifeq ($(INSTALL_MOD_STRIP),1)
mod_strip_cmd = $(STRIP) --strip-debug
else
mod_strip_cmd = $(STRIP) $(INSTALL_MOD_STRIP)
endif # INSTALL_MOD_STRIP=1
else
mod_strip_cmd = true
endif # INSTALL_MOD_STRIP
export mod_strip_cmd

# CONFIG_MODULE_COMPRESS, if defined, will cause module to be compressed
# after they are installed in agreement with CONFIG_MODULE_COMPRESS_GZIP
# or CONFIG_MODULE_COMPRESS_XZ.

mod_compress_cmd = true
ifdef CONFIG_MODULE_COMPRESS
  ifdef CONFIG_MODULE_COMPRESS_GZIP
    mod_compress_cmd = gzip -n -f
  endif # CONFIG_MODULE_COMPRESS_GZIP
  ifdef CONFIG_MODULE_COMPRESS_XZ
    mod_compress_cmd = xz -f
  endif # CONFIG_MODULE_COMPRESS_XZ
endif # CONFIG_MODULE_COMPRESS
export mod_compress_cmd

# Select initial ramdisk compression format, default is gzip(1).
# This shall be used by the dracut(8) tool while creating an initramfs image.
#
INITRD_COMPRESS-y                  := gzip
INITRD_COMPRESS-$(CONFIG_RD_BZIP2) := bzip2
INITRD_COMPRESS-$(CONFIG_RD_LZMA)  := lzma
INITRD_COMPRESS-$(CONFIG_RD_XZ)    := xz
INITRD_COMPRESS-$(CONFIG_RD_LZO)   := lzo
INITRD_COMPRESS-$(CONFIG_RD_LZ4)   := lz4
# do not export INITRD_COMPRESS, since we didn't actually
# choose a sane default compression above.
# export INITRD_COMPRESS := $(INITRD_COMPRESS-y)

ifdef CONFIG_MODULE_SIG_ALL
$(eval $(call config_filename,MODULE_SIG_KEY))

mod_sign_cmd = scripts/sign-file $(CONFIG_MODULE_SIG_HASH) $(MODULE_SIG_KEY_SRCPREFIX)$(CONFIG_MODULE_SIG_KEY) certs/signing_key.x509
else
mod_sign_cmd = true
endif
export mod_sign_cmd

ifdef CONFIG_STACK_VALIDATION
  has_libelf := $(call try-run,\
		echo "int main() {}" | $(HOSTCC) -xc -o /dev/null -lelf -,1,0)
  ifeq ($(has_libelf),1)
    objtool_target := tools/objtool FORCE
  else
    SKIP_STACK_VALIDATION := 1
    export SKIP_STACK_VALIDATION
  endif
endif

PHONY += prepare0

ifeq ($(KBUILD_EXTMOD),)
core-y		+= kernel/ certs/ mm/ fs/ ipc/ security/ crypto/ block/

vmlinux-dirs	:= $(patsubst %/,%,$(filter %/, $(init-y) $(init-m) \
		     $(core-y) $(core-m) $(drivers-y) $(drivers-m) \
		     $(net-y) $(net-m) $(libs-y) $(libs-m) $(virt-y)))

vmlinux-alldirs	:= $(sort $(vmlinux-dirs) $(patsubst %/,%,$(filter %/, \
		     $(init-) $(core-) $(drivers-) $(net-) $(libs-) $(virt-))))

init-y		:= $(patsubst %/, %/built-in.a, $(init-y))
core-y		:= $(patsubst %/, %/built-in.a, $(core-y))
drivers-y	:= $(patsubst %/, %/built-in.a, $(drivers-y))
net-y		:= $(patsubst %/, %/built-in.a, $(net-y))
libs-y1		:= $(patsubst %/, %/lib.a, $(libs-y))
libs-y2		:= $(patsubst %/, %/built-in.a, $(filter-out %.a, $(libs-y)))
virt-y		:= $(patsubst %/, %/built-in.a, $(virt-y))

# Externally visible symbols (used by link-vmlinux.sh)
export KBUILD_VMLINUX_INIT := $(head-y) $(init-y)
export KBUILD_VMLINUX_MAIN := $(core-y) $(libs-y2) $(drivers-y) $(net-y) $(virt-y)
export KBUILD_VMLINUX_LIBS := $(libs-y1)
export KBUILD_LDS          := arch/$(SRCARCH)/kernel/vmlinux.lds
export LDFLAGS_vmlinux
# used by scripts/package/Makefile
export KBUILD_ALLDIRS := $(sort $(filter-out arch/%,$(vmlinux-alldirs)) arch Documentation include samples scripts tools)

vmlinux-deps := $(KBUILD_LDS) $(KBUILD_VMLINUX_INIT) $(KBUILD_VMLINUX_MAIN) $(KBUILD_VMLINUX_LIBS)

# Recurse until adjust_autoksyms.sh is satisfied
PHONY += autoksyms_recursive
autoksyms_recursive: $(vmlinux-deps)
ifdef CONFIG_TRIM_UNUSED_KSYMS
	$(Q)$(CONFIG_SHELL) $(srctree)/scripts/adjust_autoksyms.sh \
	  "$(MAKE) -f $(srctree)/Makefile vmlinux"
endif

# For the kernel to actually contain only the needed exported symbols,
# we have to build modules as well to determine what those symbols are.
# (this can be evaluated only once include/config/auto.conf has been included)
ifdef CONFIG_TRIM_UNUSED_KSYMS
  KBUILD_MODULES := 1
endif

autoksyms_h := $(if $(CONFIG_TRIM_UNUSED_KSYMS), include/generated/autoksyms.h)

$(autoksyms_h):
	$(Q)mkdir -p $(dir $@)
	$(Q)touch $@

ARCH_POSTLINK := $(wildcard $(srctree)/arch/$(SRCARCH)/Makefile.postlink)

# Final link of vmlinux with optional arch pass after final link
cmd_link-vmlinux =                                                 \
	$(CONFIG_SHELL) $< $(LD) $(KBUILD_LDFLAGS) $(LDFLAGS_vmlinux) ;    \
	$(if $(ARCH_POSTLINK), $(MAKE) -f $(ARCH_POSTLINK) $@, true)

vmlinux: scripts/link-vmlinux.sh autoksyms_recursive $(vmlinux-deps) FORCE
ifdef CONFIG_GDB_SCRIPTS
	$(Q)ln -fsn $(abspath $(srctree)/scripts/gdb/vmlinux-gdb.py)
endif
	+$(call if_changed,link-vmlinux)

targets := vmlinux

# Build samples along the rest of the kernel. This needs headers_install.
ifdef CONFIG_SAMPLES
vmlinux-dirs += samples
samples: headers_install
endif

# The actual objects are generated when descending,
# make sure no implicit rule kicks in
$(sort $(vmlinux-deps)): $(vmlinux-dirs) ;

# Handle descending into subdirectories listed in $(vmlinux-dirs)
# Preset locale variables to speed up the build process. Limit locale
# tweaks to this spot to avoid wrong language settings when running
# make menuconfig etc.
# Error messages still appears in the original language

PHONY += $(vmlinux-dirs)
$(vmlinux-dirs): prepare
	$(Q)$(MAKE) $(build)=$@ need-builtin=1

filechk_kernel.release = \
	echo "$(KERNELVERSION)$$($(CONFIG_SHELL) $(srctree)/scripts/setlocalversion $(srctree))"

# Store (new) KERNELRELEASE string in include/config/kernel.release
include/config/kernel.release: $(srctree)/Makefile FORCE
	$(call filechk,kernel.release)

# Additional helpers built in scripts/
# Carefully list dependencies so we do not try to build scripts twice
# in parallel
PHONY += scripts
scripts: scripts_basic scripts_dtc
	$(Q)$(MAKE) $(build)=$(@)

# Things we need to do before we recursively start building the kernel
# or the modules are listed in "prepare".
# A multi level approach is used. prepareN is processed before prepareN-1.
# archprepare is used in arch Makefiles and when processed asm symlink,
# version.h and scripts_basic is processed / created.

PHONY += prepare archprepare prepare1 prepare2 prepare3

# prepare3 is used to check if we are building in a separate output directory,
# and if so do:
# 1) Check that make has not been executed in the kernel src $(srctree)
prepare3: include/config/kernel.release
ifneq ($(KBUILD_SRC),)
	@$(kecho) '  Using $(srctree) as source for kernel'
	$(Q)if [ -f $(srctree)/.config -o -d $(srctree)/include/config ]; then \
		echo >&2 "  $(srctree) is not clean, please run 'make mrproper'"; \
		echo >&2 "  in the '$(srctree)' directory.";\
		/bin/false; \
	fi;
endif

# prepare2 creates a makefile if using a separate output directory.
# From this point forward, .config has been reprocessed, so any rules
# that need to depend on updated CONFIG_* values can be checked here.
prepare2: prepare3 outputmakefile asm-generic

prepare1: prepare2 $(version_h) $(autoksyms_h) include/generated/utsrelease.h
	$(cmd_crmodverdir)

archprepare: archheaders archscripts prepare1 scripts

prepare0: archprepare
	$(Q)$(MAKE) $(build)=scripts/mod
	$(Q)$(MAKE) $(build)=.

# All the preparing..
prepare: prepare0 prepare-objtool

# Support for using generic headers in asm-generic
asm-generic := -f $(srctree)/scripts/Makefile.asm-generic obj

PHONY += asm-generic uapi-asm-generic
asm-generic: uapi-asm-generic
	$(Q)$(MAKE) $(asm-generic)=arch/$(SRCARCH)/include/generated/asm
uapi-asm-generic:
	$(Q)$(MAKE) $(asm-generic)=arch/$(SRCARCH)/include/generated/uapi/asm

PHONY += prepare-objtool
prepare-objtool: $(objtool_target)
ifeq ($(SKIP_STACK_VALIDATION),1)
ifdef CONFIG_UNWINDER_ORC
	@echo "error: Cannot generate ORC metadata for CONFIG_UNWINDER_ORC=y, please install libelf-dev, libelf-devel or elfutils-libelf-devel" >&2
	@false
else
	@echo "warning: Cannot use CONFIG_STACK_VALIDATION=y, please install libelf-dev, libelf-devel or elfutils-libelf-devel" >&2
endif
endif

# Generate some files
# ---------------------------------------------------------------------------

# KERNELRELEASE can change from a few different places, meaning version.h
# needs to be updated, so this check is forced on all builds

uts_len := 64
define filechk_utsrelease.h
	if [ `echo -n "$(KERNELRELEASE)" | wc -c ` -gt $(uts_len) ]; then \
	  echo '"$(KERNELRELEASE)" exceeds $(uts_len) characters' >&2;    \
	  exit 1;                                                         \
	fi;                                                               \
	echo \#define UTS_RELEASE \"$(KERNELRELEASE)\"
endef

define filechk_version.h
	echo \#define LINUX_VERSION_CODE $(shell                         \
	expr $(VERSION) \* 65536 + 0$(PATCHLEVEL) \* 256 + 0$(SUBLEVEL)); \
	echo '#define KERNEL_VERSION(a,b,c) (((a) << 16) + ((b) << 8) + (c))'
endef

$(version_h): FORCE
	$(call filechk,version.h)
	$(Q)rm -f $(old_version_h)

include/generated/utsrelease.h: include/config/kernel.release FORCE
	$(call filechk,utsrelease.h)

PHONY += headerdep
headerdep:
	$(Q)find $(srctree)/include/ -name '*.h' | xargs --max-args 1 \
	$(srctree)/scripts/headerdep.pl -I$(srctree)/include

# ---------------------------------------------------------------------------
# Kernel headers

#Default location for installed headers
export INSTALL_HDR_PATH = $(objtree)/usr

# If we do an all arch process set dst to include/arch-$(SRCARCH)
hdr-dst = $(if $(KBUILD_HEADERS), dst=include/arch-$(SRCARCH), dst=include)

PHONY += archheaders archscripts

PHONY += __headers
__headers: $(version_h) scripts_basic uapi-asm-generic archheaders archscripts
	$(Q)$(MAKE) $(build)=scripts build_unifdef

PHONY += headers_install_all
headers_install_all:
	$(Q)$(CONFIG_SHELL) $(srctree)/scripts/headers.sh install

PHONY += headers_install
headers_install: __headers
	$(if $(wildcard $(srctree)/arch/$(SRCARCH)/include/uapi/asm/Kbuild),, \
	  $(error Headers not exportable for the $(SRCARCH) architecture))
	$(Q)$(MAKE) $(hdr-inst)=include/uapi dst=include
	$(Q)$(MAKE) $(hdr-inst)=arch/$(SRCARCH)/include/uapi $(hdr-dst)

PHONY += headers_check_all
headers_check_all: headers_install_all
	$(Q)$(CONFIG_SHELL) $(srctree)/scripts/headers.sh check

PHONY += headers_check
headers_check: headers_install
	$(Q)$(MAKE) $(hdr-inst)=include/uapi dst=include HDRCHECK=1
	$(Q)$(MAKE) $(hdr-inst)=arch/$(SRCARCH)/include/uapi $(hdr-dst) HDRCHECK=1

ifdef CONFIG_HEADERS_CHECK
all: headers_check
endif

# ---------------------------------------------------------------------------
# Kernel selftest

PHONY += kselftest
kselftest:
	$(Q)$(MAKE) -C $(srctree)/tools/testing/selftests run_tests

PHONY += kselftest-clean
kselftest-clean:
	$(Q)$(MAKE) -C $(srctree)/tools/testing/selftests clean

PHONY += kselftest-merge
kselftest-merge:
	$(if $(wildcard $(objtree)/.config),, $(error No .config exists, config your kernel first!))
	$(Q)$(CONFIG_SHELL) $(srctree)/scripts/kconfig/merge_config.sh \
		-m $(objtree)/.config \
		$(srctree)/tools/testing/selftests/*/config
	+$(Q)$(MAKE) -f $(srctree)/Makefile olddefconfig

# ---------------------------------------------------------------------------
# Devicetree files

ifneq ($(wildcard $(srctree)/arch/$(SRCARCH)/boot/dts/),)
dtstree := arch/$(SRCARCH)/boot/dts
endif

ifneq ($(dtstree),)

%.dtb: prepare3 scripts_dtc
	$(Q)$(MAKE) $(build)=$(dtstree) $(dtstree)/$@

PHONY += dtbs dtbs_install dt_binding_check
dtbs dtbs_check: prepare3 scripts_dtc
	$(Q)$(MAKE) $(build)=$(dtstree)

dtbs_check: export CHECK_DTBS=1
dtbs_check: dt_binding_check

dtbs_install:
	$(Q)$(MAKE) $(dtbinst)=$(dtstree)

ifdef CONFIG_OF_EARLY_FLATTREE
all: dtbs
endif

endif

PHONY += scripts_dtc
scripts_dtc: scripts_basic
	$(Q)$(MAKE) $(build)=scripts/dtc

dt_binding_check: scripts_dtc
	$(Q)$(MAKE) $(build)=Documentation/devicetree/bindings

# ---------------------------------------------------------------------------
# Modules

ifdef CONFIG_MODULES

# By default, build modules as well

all: modules

# Build modules
#
# A module can be listed more than once in obj-m resulting in
# duplicate lines in modules.order files.  Those are removed
# using awk while concatenating to the final file.

PHONY += modules
modules: $(vmlinux-dirs) $(if $(KBUILD_BUILTIN),vmlinux) modules.builtin
	$(Q)$(AWK) '!x[$$0]++' $(vmlinux-dirs:%=$(objtree)/%/modules.order) > $(objtree)/modules.order
	@$(kecho) '  Building modules, stage 2.';
	$(Q)$(MAKE) -f $(srctree)/scripts/Makefile.modpost

modules.builtin: $(vmlinux-dirs:%=%/modules.builtin)
	$(Q)$(AWK) '!x[$$0]++' $^ > $(objtree)/modules.builtin

%/modules.builtin: include/config/auto.conf include/config/tristate.conf
	$(Q)$(MAKE) $(modbuiltin)=$*


# Target to prepare building external modules
PHONY += modules_prepare
modules_prepare: prepare

# Target to install modules
PHONY += modules_install
modules_install: _modinst_ _modinst_post

PHONY += _modinst_
_modinst_:
	@rm -rf $(MODLIB)/kernel
	@rm -f $(MODLIB)/source
	@mkdir -p $(MODLIB)/kernel
	@ln -s $(abspath $(srctree)) $(MODLIB)/source
	@if [ ! $(objtree) -ef  $(MODLIB)/build ]; then \
		rm -f $(MODLIB)/build ; \
		ln -s $(CURDIR) $(MODLIB)/build ; \
	fi
	@cp -f $(objtree)/modules.order $(MODLIB)/
	@cp -f $(objtree)/modules.builtin $(MODLIB)/
	$(Q)$(MAKE) -f $(srctree)/scripts/Makefile.modinst

# This depmod is only for convenience to give the initial
# boot a modules.dep even before / is mounted read-write.  However the
# boot script depmod is the master version.
PHONY += _modinst_post
_modinst_post: _modinst_
	$(call cmd,depmod)

ifeq ($(CONFIG_MODULE_SIG), y)
PHONY += modules_sign
modules_sign:
	$(Q)$(MAKE) -f $(srctree)/scripts/Makefile.modsign
endif

else # CONFIG_MODULES

# Modules not configured
# ---------------------------------------------------------------------------

PHONY += modules modules_install
modules modules_install:
	@echo >&2
	@echo >&2 "The present kernel configuration has modules disabled."
	@echo >&2 "Type 'make config' and enable loadable module support."
	@echo >&2 "Then build a kernel with module support enabled."
	@echo >&2
	@exit 1

endif # CONFIG_MODULES

###
# Cleaning is done on three levels.
# make clean     Delete most generated files
#                Leave enough to build external modules
# make mrproper  Delete the current configuration, and all generated files
# make distclean Remove editor backup files, patch leftover files and the like

# Directories & files removed with 'make clean'
CLEAN_DIRS  += $(MODVERDIR) include/ksym

# Directories & files removed with 'make mrproper'
MRPROPER_DIRS  += include/config usr/include include/generated          \
		  arch/*/include/generated .tmp_objdiff
MRPROPER_FILES += .config .config.old .version \
		  Module.symvers tags TAGS cscope* GPATH GTAGS GRTAGS GSYMS \
		  signing_key.pem signing_key.priv signing_key.x509	\
		  x509.genkey extra_certificates signing_key.x509.keyid	\
		  signing_key.x509.signer vmlinux-gdb.py

# clean - Delete most, but leave enough to build external modules
#
clean: rm-dirs  := $(CLEAN_DIRS)
clean: rm-files := $(CLEAN_FILES)
clean-dirs      := $(addprefix _clean_, . $(vmlinux-alldirs) Documentation samples)

PHONY += $(clean-dirs) clean archclean vmlinuxclean
$(clean-dirs):
	$(Q)$(MAKE) $(clean)=$(patsubst _clean_%,%,$@)

vmlinuxclean:
	$(Q)$(CONFIG_SHELL) $(srctree)/scripts/link-vmlinux.sh clean
	$(Q)$(if $(ARCH_POSTLINK), $(MAKE) -f $(ARCH_POSTLINK) clean)

clean: archclean vmlinuxclean

# mrproper - Delete all generated files, including .config
#
mrproper: rm-dirs  := $(wildcard $(MRPROPER_DIRS))
mrproper: rm-files := $(wildcard $(MRPROPER_FILES))
mrproper-dirs      := $(addprefix _mrproper_,scripts)

PHONY += $(mrproper-dirs) mrproper
$(mrproper-dirs):
	$(Q)$(MAKE) $(clean)=$(patsubst _mrproper_%,%,$@)

mrproper: clean $(mrproper-dirs)
	$(call cmd,rmdirs)
	$(call cmd,rmfiles)

# distclean
#
PHONY += distclean

distclean: mrproper
	@find $(srctree) $(RCS_FIND_IGNORE) \
		\( -name '*.orig' -o -name '*.rej' -o -name '*~' \
		-o -name '*.bak' -o -name '#*#' -o -name '*%' \
		-o -name 'core' \) \
		-type f -print | xargs rm -f


# Packaging of the kernel to various formats
# ---------------------------------------------------------------------------
package-dir	:= scripts/package

%src-pkg: FORCE
	$(Q)$(MAKE) $(build)=$(package-dir) $@
%pkg: include/config/kernel.release FORCE
	$(Q)$(MAKE) $(build)=$(package-dir) $@


# Brief documentation of the typical targets used
# ---------------------------------------------------------------------------

boards := $(wildcard $(srctree)/arch/$(SRCARCH)/configs/*_defconfig)
boards := $(sort $(notdir $(boards)))
board-dirs := $(dir $(wildcard $(srctree)/arch/$(SRCARCH)/configs/*/*_defconfig))
board-dirs := $(sort $(notdir $(board-dirs:/=)))

PHONY += help
help:
	@echo  'Cleaning targets:'
	@echo  '  clean		  - Remove most generated files but keep the config and'
	@echo  '                    enough build support to build external modules'
	@echo  '  mrproper	  - Remove all generated files + config + various backup files'
	@echo  '  distclean	  - mrproper + remove editor backup and patch files'
	@echo  ''
	@echo  'Configuration targets:'
	@$(MAKE) -f $(srctree)/scripts/kconfig/Makefile help
	@echo  ''
	@echo  'Other generic targets:'
	@echo  '  all		  - Build all targets marked with [*]'
	@echo  '* vmlinux	  - Build the bare kernel'
	@echo  '* modules	  - Build all modules'
	@echo  '  modules_install - Install all modules to INSTALL_MOD_PATH (default: /)'
	@echo  '  dir/            - Build all files in dir and below'
	@echo  '  dir/file.[ois]  - Build specified target only'
	@echo  '  dir/file.ll     - Build the LLVM assembly file'
	@echo  '                    (requires compiler support for LLVM assembly generation)'
	@echo  '  dir/file.lst    - Build specified mixed source/assembly target only'
	@echo  '                    (requires a recent binutils and recent build (System.map))'
	@echo  '  dir/file.ko     - Build module including final link'
	@echo  '  modules_prepare - Set up for building external modules'
	@echo  '  tags/TAGS	  - Generate tags file for editors'
	@echo  '  cscope	  - Generate cscope index'
	@echo  '  gtags           - Generate GNU GLOBAL index'
	@echo  '  kernelrelease	  - Output the release version string (use with make -s)'
	@echo  '  kernelversion	  - Output the version stored in Makefile (use with make -s)'
	@echo  '  image_name	  - Output the image name (use with make -s)'
	@echo  '  headers_install - Install sanitised kernel headers to INSTALL_HDR_PATH'; \
	 echo  '                    (default: $(INSTALL_HDR_PATH))'; \
	 echo  ''
	@echo  'Static analysers:'
	@echo  '  checkstack      - Generate a list of stack hogs'
	@echo  '  namespacecheck  - Name space analysis on compiled kernel'
	@echo  '  versioncheck    - Sanity check on version.h usage'
	@echo  '  includecheck    - Check for duplicate included header files'
	@echo  '  export_report   - List the usages of all exported symbols'
	@echo  '  headers_check   - Sanity check on exported headers'
	@echo  '  headerdep       - Detect inclusion cycles in headers'
	@echo  '  coccicheck      - Check with Coccinelle'
	@echo  ''
	@echo  'Kernel selftest:'
	@echo  '  kselftest       - Build and run kernel selftest (run as root)'
	@echo  '                    Build, install, and boot kernel before'
	@echo  '                    running kselftest on it'
	@echo  '  kselftest-clean - Remove all generated kselftest files'
	@echo  '  kselftest-merge - Merge all the config dependencies of kselftest to existing'
	@echo  '                    .config.'
	@echo  ''
	@$(if $(dtstree), \
		echo 'Devicetree:'; \
		echo '* dtbs            - Build device tree blobs for enabled boards'; \
		echo '  dtbs_install    - Install dtbs to $(INSTALL_DTBS_PATH)'; \
		echo '')

	@echo 'Userspace tools targets:'
	@echo '  use "make tools/help"'
	@echo '  or  "cd tools; make help"'
	@echo  ''
	@echo  'Kernel packaging:'
	@$(MAKE) $(build)=$(package-dir) help
	@echo  ''
	@echo  'Documentation targets:'
	@$(MAKE) -f $(srctree)/Documentation/Makefile dochelp
	@echo  ''
	@echo  'Architecture specific targets ($(SRCARCH)):'
	@$(if $(archhelp),$(archhelp),\
		echo '  No architecture specific help defined for $(SRCARCH)')
	@echo  ''
	@$(if $(boards), \
		$(foreach b, $(boards), \
		printf "  %-24s - Build for %s\\n" $(b) $(subst _defconfig,,$(b));) \
		echo '')
	@$(if $(board-dirs), \
		$(foreach b, $(board-dirs), \
		printf "  %-16s - Show %s-specific targets\\n" help-$(b) $(b);) \
		printf "  %-16s - Show all of the above\\n" help-boards; \
		echo '')

	@echo  '  make V=0|1 [targets] 0 => quiet build (default), 1 => verbose build'
	@echo  '  make V=2   [targets] 2 => give reason for rebuild of target'
	@echo  '  make O=dir [targets] Locate all output files in "dir", including .config'
	@echo  '  make C=1   [targets] Check re-compiled c source with $$CHECK (sparse by default)'
	@echo  '  make C=2   [targets] Force check of all c source with $$CHECK'
	@echo  '  make RECORDMCOUNT_WARN=1 [targets] Warn about ignored mcount sections'
	@echo  '  make W=n   [targets] Enable extra gcc checks, n=1,2,3 where'
	@echo  '		1: warnings which may be relevant and do not occur too often'
	@echo  '		2: warnings which occur quite often but may still be relevant'
	@echo  '		3: more obscure warnings, can most likely be ignored'
	@echo  '		Multiple levels can be combined with W=12 or W=123'
	@echo  ''
	@echo  'Execute "make" or "make all" to build all targets marked with [*] '
	@echo  'For further info see the ./README file'


help-board-dirs := $(addprefix help-,$(board-dirs))

help-boards: $(help-board-dirs)

boards-per-dir = $(sort $(notdir $(wildcard $(srctree)/arch/$(SRCARCH)/configs/$*/*_defconfig)))

$(help-board-dirs): help-%:
	@echo  'Architecture specific targets ($(SRCARCH) $*):'
	@$(if $(boards-per-dir), \
		$(foreach b, $(boards-per-dir), \
		printf "  %-24s - Build for %s\\n" $*/$(b) $(subst _defconfig,,$(b));) \
		echo '')


# Documentation targets
# ---------------------------------------------------------------------------
DOC_TARGETS := xmldocs latexdocs pdfdocs htmldocs epubdocs cleandocs \
	       linkcheckdocs dochelp refcheckdocs
PHONY += $(DOC_TARGETS)
$(DOC_TARGETS): scripts_basic FORCE
	$(Q)$(MAKE) $(build)=Documentation $@

else # KBUILD_EXTMOD

###
# External module support.
# When building external modules the kernel used as basis is considered
# read-only, and no consistency checks are made and the make
# system is not used on the basis kernel. If updates are required
# in the basis kernel ordinary make commands (without M=...) must
# be used.
#
# The following are the only valid targets when building external
# modules.
# make M=dir clean     Delete all automatically generated files
# make M=dir modules   Make all modules in specified dir
# make M=dir	       Same as 'make M=dir modules'
# make M=dir modules_install
#                      Install the modules built in the module directory
#                      Assumes install directory is already created

# We are always building modules
KBUILD_MODULES := 1

PHONY += $(objtree)/Module.symvers
$(objtree)/Module.symvers:
	@test -e $(objtree)/Module.symvers || ( \
	echo; \
	echo "  WARNING: Symbol version dump $(objtree)/Module.symvers"; \
	echo "           is missing; modules will have no dependencies and modversions."; \
	echo )

module-dirs := $(addprefix _module_,$(KBUILD_EXTMOD))
PHONY += $(module-dirs) modules
$(module-dirs): prepare $(objtree)/Module.symvers
	$(Q)$(MAKE) $(build)=$(patsubst _module_%,%,$@)

modules: $(module-dirs)
	@$(kecho) '  Building modules, stage 2.';
	$(Q)$(MAKE) -f $(srctree)/scripts/Makefile.modpost

PHONY += modules_install
modules_install: _emodinst_ _emodinst_post

install-dir := $(if $(INSTALL_MOD_DIR),$(INSTALL_MOD_DIR),extra)
PHONY += _emodinst_
_emodinst_:
	$(Q)mkdir -p $(MODLIB)/$(install-dir)
	$(Q)$(MAKE) -f $(srctree)/scripts/Makefile.modinst

PHONY += _emodinst_post
_emodinst_post: _emodinst_
	$(call cmd,depmod)

clean-dirs := $(addprefix _clean_,$(KBUILD_EXTMOD))

PHONY += $(clean-dirs) clean
$(clean-dirs):
	$(Q)$(MAKE) $(clean)=$(patsubst _clean_%,%,$@)

clean:	rm-dirs := $(MODVERDIR)
clean: rm-files := $(KBUILD_EXTMOD)/Module.symvers

PHONY += help
help:
	@echo  '  Building external modules.'
	@echo  '  Syntax: make -C path/to/kernel/src M=$$PWD target'
	@echo  ''
	@echo  '  modules         - default target, build the module(s)'
	@echo  '  modules_install - install the module'
	@echo  '  clean           - remove generated files in module directory only'
	@echo  ''

PHONY += prepare
prepare:
	$(cmd_crmodverdir)
endif # KBUILD_EXTMOD

clean: $(clean-dirs)
	$(call cmd,rmdirs)
	$(call cmd,rmfiles)
	@find $(if $(KBUILD_EXTMOD), $(KBUILD_EXTMOD), .) $(RCS_FIND_IGNORE) \
		\( -name '*.[aios]' -o -name '*.ko' -o -name '.*.cmd' \
		-o -name '*.ko.*' \
		-o -name '*.dtb' -o -name '*.dtb.S' -o -name '*.dt.yaml' \
		-o -name '*.dwo' -o -name '*.lst' \
		-o -name '*.su'  \
		-o -name '.*.d' -o -name '.*.tmp' -o -name '*.mod.c' \
		-o -name '*.lex.c' -o -name '*.tab.[ch]' \
		-o -name '*.asn1.[ch]' \
		-o -name '*.symtypes' -o -name 'modules.order' \
		-o -name modules.builtin -o -name '.tmp_*.o.*' \
		-o -name '*.c.[012]*.*' \
		-o -name '*.ll' \
		-o -name '*.gcno' \) -type f -print | xargs rm -f

# Generate tags for editors
# ---------------------------------------------------------------------------
quiet_cmd_tags = GEN     $@
      cmd_tags = $(CONFIG_SHELL) $(srctree)/scripts/tags.sh $@

tags TAGS cscope gtags: FORCE
	$(call cmd,tags)

# Scripts to check various things for consistency
# ---------------------------------------------------------------------------

PHONY += includecheck versioncheck coccicheck namespacecheck export_report

includecheck:
	find $(srctree)/* $(RCS_FIND_IGNORE) \
		-name '*.[hcS]' -type f -print | sort \
		| xargs $(PERL) -w $(srctree)/scripts/checkincludes.pl

versioncheck:
	find $(srctree)/* $(RCS_FIND_IGNORE) \
		-name '*.[hcS]' -type f -print | sort \
		| xargs $(PERL) -w $(srctree)/scripts/checkversion.pl

coccicheck:
	$(Q)$(CONFIG_SHELL) $(srctree)/scripts/$@

namespacecheck:
	$(PERL) $(srctree)/scripts/namespace.pl

export_report:
	$(PERL) $(srctree)/scripts/export_report.pl

PHONY += checkstack kernelrelease kernelversion image_name

# UML needs a little special treatment here.  It wants to use the host
# toolchain, so needs $(SUBARCH) passed to checkstack.pl.  Everyone
# else wants $(ARCH), including people doing cross-builds, which means
# that $(SUBARCH) doesn't work here.
ifeq ($(ARCH), um)
CHECKSTACK_ARCH := $(SUBARCH)
else
CHECKSTACK_ARCH := $(ARCH)
endif
checkstack:
	$(OBJDUMP) -d vmlinux $$(find . -name '*.ko') | \
	$(PERL) $(src)/scripts/checkstack.pl $(CHECKSTACK_ARCH)

kernelrelease:
	@echo "$(KERNELVERSION)$$($(CONFIG_SHELL) $(srctree)/scripts/setlocalversion $(srctree))"

kernelversion:
	@echo $(KERNELVERSION)

image_name:
	@echo $(KBUILD_IMAGE)

# Clear a bunch of variables before executing the submake
tools/: FORCE
	$(Q)mkdir -p $(objtree)/tools
	$(Q)$(MAKE) LDFLAGS= MAKEFLAGS="$(tools_silent) $(filter --j% -j,$(MAKEFLAGS))" O=$(abspath $(objtree)) subdir=tools -C $(src)/tools/

tools/%: FORCE
	$(Q)mkdir -p $(objtree)/tools
	$(Q)$(MAKE) LDFLAGS= MAKEFLAGS="$(tools_silent) $(filter --j% -j,$(MAKEFLAGS))" O=$(abspath $(objtree)) subdir=tools -C $(src)/tools/ $*

# Single targets
# ---------------------------------------------------------------------------
# Single targets are compatible with:
# - build with mixed source and output
# - build with separate output dir 'make O=...'
# - external modules
#
#  target-dir => where to store outputfile
#  build-dir  => directory in kernel source tree to use

ifeq ($(KBUILD_EXTMOD),)
        build-dir  = $(patsubst %/,%,$(dir $@))
        target-dir = $(dir $@)
else
        zap-slash=$(filter-out .,$(patsubst %/,%,$(dir $@)))
        build-dir  = $(KBUILD_EXTMOD)$(if $(zap-slash),/$(zap-slash))
        target-dir = $(if $(KBUILD_EXTMOD),$(dir $<),$(dir $@))
endif

%.s: %.c prepare FORCE
	$(Q)$(MAKE) $(build)=$(build-dir) $(target-dir)$(notdir $@)
%.i: %.c prepare FORCE
	$(Q)$(MAKE) $(build)=$(build-dir) $(target-dir)$(notdir $@)
%.o: %.c prepare FORCE
	$(Q)$(MAKE) $(build)=$(build-dir) $(target-dir)$(notdir $@)
%.lst: %.c prepare FORCE
	$(Q)$(MAKE) $(build)=$(build-dir) $(target-dir)$(notdir $@)
%.s: %.S prepare FORCE
	$(Q)$(MAKE) $(build)=$(build-dir) $(target-dir)$(notdir $@)
%.o: %.S prepare FORCE
	$(Q)$(MAKE) $(build)=$(build-dir) $(target-dir)$(notdir $@)
%.symtypes: %.c prepare FORCE
	$(Q)$(MAKE) $(build)=$(build-dir) $(target-dir)$(notdir $@)
%.ll: %.c prepare FORCE
	$(Q)$(MAKE) $(build)=$(build-dir) $(target-dir)$(notdir $@)

# Modules
/: prepare FORCE
	$(Q)$(MAKE) KBUILD_MODULES=$(if $(CONFIG_MODULES),1) \
	$(build)=$(build-dir)
# Make sure the latest headers are built for Documentation
Documentation/ samples/: headers_install
%/: prepare FORCE
	$(Q)$(MAKE) KBUILD_MODULES=$(if $(CONFIG_MODULES),1) \
	$(build)=$(build-dir)
%.ko: prepare FORCE
	$(Q)$(MAKE) KBUILD_MODULES=$(if $(CONFIG_MODULES),1)   \
	$(build)=$(build-dir) $(@:.ko=.o)
	$(Q)$(MAKE) -f $(srctree)/scripts/Makefile.modpost

# FIXME Should go into a make.lib or something
# ===========================================================================

quiet_cmd_rmdirs = $(if $(wildcard $(rm-dirs)),CLEAN   $(wildcard $(rm-dirs)))
      cmd_rmdirs = rm -rf $(rm-dirs)

quiet_cmd_rmfiles = $(if $(wildcard $(rm-files)),CLEAN   $(wildcard $(rm-files)))
      cmd_rmfiles = rm -f $(rm-files)

# Run depmod only if we have System.map and depmod is executable
quiet_cmd_depmod = DEPMOD  $(KERNELRELEASE)
      cmd_depmod = $(CONFIG_SHELL) $(srctree)/scripts/depmod.sh $(DEPMOD) \
                   $(KERNELRELEASE)

# Create temporary dir for module support files
# clean it up only when building all modules
cmd_crmodverdir = $(Q)mkdir -p $(MODVERDIR) \
                  $(if $(KBUILD_MODULES),; rm -f $(MODVERDIR)/*)

# read saved command lines for existing targets
existing-targets := $(wildcard $(sort $(targets)))

cmd_files := $(foreach f,$(existing-targets),$(dir $(f)).$(notdir $(f)).cmd)
$(cmd_files): ;	# Do not try to update included dependency files
-include $(cmd_files)

endif   # ifeq ($(config-targets),1)
endif   # ifeq ($(mixed-targets),1)
endif	# skip-makefile

PHONY += FORCE
FORCE:

# Declare the contents of the PHONY variable as phony.  We keep that
# information in a variable so we can use it in if_changed and friends.
.PHONY: $(PHONY)<|MERGE_RESOLUTION|>--- conflicted
+++ resolved
@@ -2,11 +2,7 @@
 VERSION = 5
 PATCHLEVEL = 0
 SUBLEVEL = 0
-<<<<<<< HEAD
-EXTRAVERSION = -rc6
-=======
 EXTRAVERSION = -rc7
->>>>>>> a3b22b9f
 NAME = Shy Crocodile
 
 # *DOCUMENTATION*
