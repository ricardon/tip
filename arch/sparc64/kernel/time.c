--- conflicted
+++ resolved
@@ -490,10 +490,7 @@
 		.name = "rtc",
 		.compatible = "bq4802",
 	},
-<<<<<<< HEAD
-=======
 	{},
->>>>>>> c07f62e5
 };
 
 static struct of_platform_driver bq4802_driver = {
@@ -507,50 +504,16 @@
 static unsigned char mostek_read_byte(struct device *dev, u32 ofs)
 {
 	struct platform_device *pdev = to_platform_device(dev);
-<<<<<<< HEAD
-	struct m48t59_plat_data *pdata = pdev->dev.platform_data;
-	void __iomem *regs;
-	unsigned char val;
-
-	regs = (void __iomem *) pdev->resource[0].start;
-	val = readb(regs + ofs);
-
-	/* the year 0 is 1968 */
-	if (ofs == pdata->offset + M48T59_YEAR) {
-		val += 0x68;
-		if ((val & 0xf) > 9)
-			val += 6;
-	}
-	return val;
-=======
 	void __iomem *regs = (void __iomem *) pdev->resource[0].start;
 
 	return readb(regs + ofs);
->>>>>>> c07f62e5
 }
 
 static void mostek_write_byte(struct device *dev, u32 ofs, u8 val)
 {
 	struct platform_device *pdev = to_platform_device(dev);
-<<<<<<< HEAD
-	struct m48t59_plat_data *pdata = pdev->dev.platform_data;
-	void __iomem *regs;
-
-	regs = (void __iomem *) pdev->resource[0].start;
-	if (ofs == pdata->offset + M48T59_YEAR) {
-		if (val < 0x68)
-			val += 0x32;
-		else
-			val -= 0x68;
-		if ((val & 0xf) > 9)
-			val += 6;
-		if ((val & 0xf0) > 0x9A)
-			val += 0x60;
-	}
-=======
 	void __iomem *regs = (void __iomem *) pdev->resource[0].start;
 
->>>>>>> c07f62e5
 	writeb(val, regs + ofs);
 }
 
@@ -618,19 +581,11 @@
 
 	if (tlb_type == hypervisor)
 		return platform_device_register(&rtc_sun4v_device);
-<<<<<<< HEAD
 
 	(void) of_register_driver(&rtc_driver, &of_platform_bus_type);
 	(void) of_register_driver(&mostek_driver, &of_platform_bus_type);
 	(void) of_register_driver(&bq4802_driver, &of_platform_bus_type);
 
-=======
-
-	(void) of_register_driver(&rtc_driver, &of_platform_bus_type);
-	(void) of_register_driver(&mostek_driver, &of_platform_bus_type);
-	(void) of_register_driver(&bq4802_driver, &of_platform_bus_type);
-
->>>>>>> c07f62e5
 	return 0;
 }
 
