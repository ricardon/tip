#
# Copyright 2020 Advanced Micro Devices, Inc.
#
# Permission is hereby granted, free of charge, to any person obtaining a
# copy of this software and associated documentation files (the "Software"),
# to deal in the Software without restriction, including without limitation
# the rights to use, copy, modify, merge, publish, distribute, sublicense,
# and/or sell copies of the Software, and to permit persons to whom the
# Software is furnished to do so, subject to the following conditions:
#
# The above copyright notice and this permission notice shall be included in
# all copies or substantial portions of the Software.
#
# THE SOFTWARE IS PROVIDED "AS IS", WITHOUT WARRANTY OF ANY KIND, EXPRESS OR
# IMPLIED, INCLUDING BUT NOT LIMITED TO THE WARRANTIES OF MERCHANTABILITY,
# FITNESS FOR A PARTICULAR PURPOSE AND NONINFRINGEMENT.  IN NO EVENT SHALL
# THE COPYRIGHT HOLDER(S) OR AUTHOR(S) BE LIABLE FOR ANY CLAIM, DAMAGES OR
# OTHER LIABILITY, WHETHER IN AN ACTION OF CONTRACT, TORT OR OTHERWISE,
# ARISING FROM, OUT OF OR IN CONNECTION WITH THE SOFTWARE OR THE USE OR
# OTHER DEALINGS IN THE SOFTWARE.
#
#
# Makefile for the 'smu manager' sub-component of powerplay.
# It provides the smu management services for the driver.

<<<<<<< HEAD
SMU13_MGR = smu_v13_0.o aldebaran_ppt.o yellow_carp_ppt.o smu_v13_0_5_ppt.o
=======
SMU13_MGR = smu_v13_0.o aldebaran_ppt.o yellow_carp_ppt.o smu_v13_0_0_ppt.o smu_v13_0_4_ppt.o \
	    smu_v13_0_5_ppt.o smu_v13_0_7_ppt.o
>>>>>>> 88084a3d

AMD_SWSMU_SMU13MGR = $(addprefix $(AMD_SWSMU_PATH)/smu13/,$(SMU13_MGR))

AMD_POWERPLAY_FILES += $(AMD_SWSMU_SMU13MGR)<|MERGE_RESOLUTION|>--- conflicted
+++ resolved
@@ -23,12 +23,8 @@
 # Makefile for the 'smu manager' sub-component of powerplay.
 # It provides the smu management services for the driver.
 
-<<<<<<< HEAD
-SMU13_MGR = smu_v13_0.o aldebaran_ppt.o yellow_carp_ppt.o smu_v13_0_5_ppt.o
-=======
 SMU13_MGR = smu_v13_0.o aldebaran_ppt.o yellow_carp_ppt.o smu_v13_0_0_ppt.o smu_v13_0_4_ppt.o \
 	    smu_v13_0_5_ppt.o smu_v13_0_7_ppt.o
->>>>>>> 88084a3d
 
 AMD_SWSMU_SMU13MGR = $(addprefix $(AMD_SWSMU_PATH)/smu13/,$(SMU13_MGR))
 
