# SPDX-License-Identifier: GPL-2.0-only
config DRM_GMA500
	tristate "Intel GMA500/600/3600/3650 KMS Framebuffer"
	depends on DRM && PCI && X86 && MMU
	select DRM_KMS_HELPER
	# GMA500 depends on ACPI_VIDEO when ACPI is enabled, just like i915
	select ACPI_VIDEO if ACPI
	select BACKLIGHT_CLASS_DEVICE if ACPI
	select INPUT if ACPI
	help
	  Say yes for an experimental 2D KMS framebuffer driver for the
<<<<<<< HEAD
	  Intel GMA500 ('Poulsbo') and other Intel IMG based graphics
	  devices.

config DRM_GMA600
	bool "Intel GMA600 support (Experimental)"
	depends on DRM_GMA500
	help
	  Say yes to include support for GMA600 (Intel Moorestown/Oaktrail)
	  platforms with LVDS ports. MIPI is not currently supported.
=======
	  Intel GMA500 (Poulsbo), Intel GMA600 (Moorestown/Oak Trail) and
	  Intel GMA3600/3650 (Cedar Trail).
>>>>>>> 762949bb
<|MERGE_RESOLUTION|>--- conflicted
+++ resolved
@@ -9,17 +9,5 @@
 	select INPUT if ACPI
 	help
 	  Say yes for an experimental 2D KMS framebuffer driver for the
-<<<<<<< HEAD
-	  Intel GMA500 ('Poulsbo') and other Intel IMG based graphics
-	  devices.
-
-config DRM_GMA600
-	bool "Intel GMA600 support (Experimental)"
-	depends on DRM_GMA500
-	help
-	  Say yes to include support for GMA600 (Intel Moorestown/Oaktrail)
-	  platforms with LVDS ports. MIPI is not currently supported.
-=======
 	  Intel GMA500 (Poulsbo), Intel GMA600 (Moorestown/Oak Trail) and
-	  Intel GMA3600/3650 (Cedar Trail).
->>>>>>> 762949bb
+	  Intel GMA3600/3650 (Cedar Trail).