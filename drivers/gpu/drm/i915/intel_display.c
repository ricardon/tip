--- conflicted
+++ resolved
@@ -2415,16 +2415,12 @@
 	struct drm_device *dev = crtc->base.dev;
 	struct drm_i915_gem_object *obj = NULL;
 	struct drm_mode_fb_cmd2 mode_cmd = { 0 };
-<<<<<<< HEAD
 	struct drm_framebuffer *fb = &plane_config->fb->base;
-	u32 base = plane_config->base;
-=======
 	u32 base_aligned = round_down(plane_config->base, PAGE_SIZE);
 	u32 size_aligned = round_up(plane_config->base + plane_config->size,
 				    PAGE_SIZE);
 
 	size_aligned -= base_aligned;
->>>>>>> 9eccca08
 
 	if (plane_config->size == 0)
 		return false;
@@ -12299,16 +12295,9 @@
 		return -ENOMEM;
 	}
 
-<<<<<<< HEAD
-	if (fb == crtc->cursor->fb)
-		return 0;
-
-	if (fb->modifier[0] != DRM_FORMAT_MOD_NONE) {
-=======
 	/* we only need to pin inside GTT if cursor is non-phy */
 	mutex_lock(&dev->struct_mutex);
 	if (!INTEL_INFO(dev)->cursor_needs_physical && obj->tiling_mode) {
->>>>>>> 9eccca08
 		DRM_DEBUG_KMS("cursor cannot be tiled\n");
 		ret = -EINVAL;
 	}
