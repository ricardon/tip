--- conflicted
+++ resolved
@@ -373,12 +373,8 @@
 	if (submit) {
 		/* Increment the fault counts */
 		submit->queue->faults++;
-<<<<<<< HEAD
-		submit->aspace->faults++;
-=======
 		if (submit->aspace)
 			submit->aspace->faults++;
->>>>>>> 88084a3d
 
 		get_comm_cmdline(submit, &comm, &cmd);
 
