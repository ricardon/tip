--- conflicted
+++ resolved
@@ -44,13 +44,8 @@
 #include "ena_eth_com.h"
 
 #define DRV_MODULE_VER_MAJOR	1
-<<<<<<< HEAD
-#define DRV_MODULE_VER_MINOR	1
-#define DRV_MODULE_VER_SUBMINOR 7
-=======
 #define DRV_MODULE_VER_MINOR	2
 #define DRV_MODULE_VER_SUBMINOR 0
->>>>>>> a2054256
 
 #define DRV_MODULE_NAME		"ena"
 #ifndef DRV_MODULE_VERSION
@@ -202,10 +197,7 @@
 	u64 dma_mapping_err;
 	u64 bad_desc_num;
 	u64 rx_copybreak_pkt;
-<<<<<<< HEAD
-=======
 	u64 bad_req_id;
->>>>>>> a2054256
 	u64 empty_rx_ring;
 };
 
