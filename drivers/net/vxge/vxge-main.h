/******************************************************************************
 * This software may be used and distributed according to the terms of
 * the GNU General Public License (GPL), incorporated herein by reference.
 * Drivers based on or derived from this code fall under the GPL and must
 * retain the authorship, copyright and license notice.  This file is not
 * a complete program and may only be used when the entire operating
 * system is licensed under the GPL.
 * See the file COPYING in this distribution for more information.
 *
 * vxge-main.h: Driver for Exar Corp's X3100 Series 10GbE PCIe I/O
 *              Virtualized Server Adapter.
 * Copyright(c) 2002-2010 Exar Corp.
 ******************************************************************************/
#ifndef VXGE_MAIN_H
#define VXGE_MAIN_H

#include "vxge-traffic.h"
#include "vxge-config.h"
#include "vxge-version.h"
#include <linux/list.h>

#define VXGE_DRIVER_NAME		"vxge"
#define VXGE_DRIVER_VENDOR		"Neterion, Inc"
#define VXGE_DRIVER_FW_VERSION_MAJOR	1

#define DRV_VERSION	VXGE_VERSION_MAJOR"."VXGE_VERSION_MINOR"."\
	VXGE_VERSION_FIX"."VXGE_VERSION_BUILD"-"\
	VXGE_VERSION_FOR

#define PCI_DEVICE_ID_TITAN_WIN		0x5733
#define PCI_DEVICE_ID_TITAN_UNI		0x5833
#define VXGE_HW_TITAN1_PCI_REVISION	1
#define VXGE_HW_TITAN1A_PCI_REVISION	2

#define	VXGE_USE_DEFAULT		0xffffffff
#define VXGE_HW_VPATH_MSIX_ACTIVE	4
#define VXGE_ALARM_MSIX_ID		2
#define VXGE_HW_RXSYNC_FREQ_CNT		4
#define VXGE_LL_WATCH_DOG_TIMEOUT	(15 * HZ)
#define VXGE_LL_RX_COPY_THRESHOLD	256
#define VXGE_DEF_FIFO_LENGTH		84

#define NO_STEERING		0
#define PORT_STEERING		0x1
#define RTH_STEERING		0x2
#define RX_TOS_STEERING		0x3
#define RX_VLAN_STEERING	0x4
#define RTH_BUCKET_SIZE		4

#define	TX_PRIORITY_STEERING	1
#define	TX_VLAN_STEERING	2
#define	TX_PORT_STEERING	3
#define	TX_MULTIQ_STEERING	4

#define VXGE_HW_MAC_ADDR_LEARN_DEFAULT VXGE_HW_RTS_MAC_DISABLE

#define VXGE_TTI_BTIMER_VAL 250000

#define VXGE_TTI_LTIMER_VAL	1000
#define VXGE_T1A_TTI_LTIMER_VAL	80
#define VXGE_TTI_RTIMER_VAL	0
#define VXGE_TTI_RTIMER_ADAPT_VAL	10
#define VXGE_T1A_TTI_RTIMER_VAL	400
#define VXGE_RTI_BTIMER_VAL	250
#define VXGE_RTI_LTIMER_VAL	100
#define VXGE_RTI_RTIMER_VAL	0
#define VXGE_RTI_RTIMER_ADAPT_VAL	15
#define VXGE_FIFO_INDICATE_MAX_PKTS	VXGE_DEF_FIFO_LENGTH
#define VXGE_ISR_POLLING_CNT 	8
#define VXGE_MAX_CONFIG_DEV	0xFF
#define VXGE_EXEC_MODE_DISABLE	0
#define VXGE_EXEC_MODE_ENABLE	1
#define VXGE_MAX_CONFIG_PORT	1
#define VXGE_ALL_VID_DISABLE	0
#define VXGE_ALL_VID_ENABLE	1
#define VXGE_PAUSE_CTRL_DISABLE	0
#define VXGE_PAUSE_CTRL_ENABLE	1

#define TTI_TX_URANGE_A	5
#define TTI_TX_URANGE_B	15
#define TTI_TX_URANGE_C	40
#define TTI_TX_UFC_A	5
#define TTI_TX_UFC_B	40
#define TTI_TX_UFC_C	60
#define TTI_TX_UFC_D	100
#define TTI_T1A_TX_UFC_A	30
#define TTI_T1A_TX_UFC_B	80
/* Slope - (max_mtu - min_mtu)/(max_mtu_ufc - min_mtu_ufc) */
/* Slope - 93 */
/* 60 - 9k Mtu, 140 - 1.5k mtu */
#define TTI_T1A_TX_UFC_C(mtu)	(60 + ((VXGE_HW_MAX_MTU - mtu) / 93))

/* Slope - 37 */
/* 100 - 9k Mtu, 300 - 1.5k mtu */
#define TTI_T1A_TX_UFC_D(mtu)	(100 + ((VXGE_HW_MAX_MTU - mtu) / 37))


#define RTI_RX_URANGE_A		5
#define RTI_RX_URANGE_B		15
#define RTI_RX_URANGE_C		40
#define RTI_T1A_RX_URANGE_A	1
#define RTI_T1A_RX_URANGE_B	20
#define RTI_T1A_RX_URANGE_C	50
#define RTI_RX_UFC_A		1
#define RTI_RX_UFC_B		5
#define RTI_RX_UFC_C		10
#define RTI_RX_UFC_D		15
#define RTI_T1A_RX_UFC_B	20
#define RTI_T1A_RX_UFC_C	50
#define RTI_T1A_RX_UFC_D	60

/*
 * The interrupt rate is maintained at 3k per second with the moderation
 * parameters for most traffic but not all. This is the maximum interrupt
 * count allowed per function with INTA or per vector in the case of
 * MSI-X in a 10 millisecond time period. Enabled only for Titan 1A.
 */
#define VXGE_T1A_MAX_INTERRUPT_COUNT	100
#define VXGE_T1A_MAX_TX_INTERRUPT_COUNT	200

/* Milli secs timer period */
#define VXGE_TIMER_DELAY		10000

#define VXGE_LL_MAX_FRAME_SIZE(dev) ((dev)->mtu + VXGE_HW_MAC_HEADER_MAX_SIZE)

#define is_sriov(function_mode) \
	((function_mode == VXGE_HW_FUNCTION_MODE_SRIOV) || \
	(function_mode == VXGE_HW_FUNCTION_MODE_SRIOV_8) || \
	(function_mode == VXGE_HW_FUNCTION_MODE_SRIOV_4))

enum vxge_reset_event {
	/* reset events */
	VXGE_LL_VPATH_RESET	= 0,
	VXGE_LL_DEVICE_RESET	= 1,
	VXGE_LL_FULL_RESET	= 2,
	VXGE_LL_START_RESET	= 3,
	VXGE_LL_COMPL_RESET	= 4
};
/* These flags represent the devices temporary state */
enum vxge_device_state_t {
__VXGE_STATE_RESET_CARD = 0,
__VXGE_STATE_CARD_UP
};

enum vxge_mac_addr_state {
	/* mac address states */
	VXGE_LL_MAC_ADDR_IN_LIST        = 0,
	VXGE_LL_MAC_ADDR_IN_DA_TABLE    = 1
};

struct vxge_drv_config {
	int config_dev_cnt;
	int total_dev_cnt;
	int g_no_cpus;
	unsigned int vpath_per_dev;
};

struct macInfo {
	unsigned char macaddr[ETH_ALEN];
	unsigned char macmask[ETH_ALEN];
	unsigned int vpath_no;
	enum vxge_mac_addr_state state;
};

struct vxge_config {
	int		tx_pause_enable;
	int		rx_pause_enable;

#define	NEW_NAPI_WEIGHT	64
	int		napi_weight;
	int		intr_type;
#define INTA	0
#define MSI	1
#define MSI_X	2

	int		addr_learn_en;

	u32		rth_steering:2,
			rth_algorithm:2,
			rth_hash_type_tcpipv4:1,
			rth_hash_type_ipv4:1,
			rth_hash_type_tcpipv6:1,
			rth_hash_type_ipv6:1,
			rth_hash_type_tcpipv6ex:1,
			rth_hash_type_ipv6ex:1,
			rth_bkt_sz:8;
	int		rth_jhash_golden_ratio;
	int		tx_steering_type;
	int 	fifo_indicate_max_pkts;
	struct vxge_hw_device_hw_info device_hw_info;
};

struct vxge_msix_entry {
	/* Mimicing the msix_entry struct of Kernel. */
	u16 vector;
	u16 entry;
	u16 in_use;
	void *arg;
};

/* Software Statistics */

struct vxge_sw_stats {
	/* Network Stats (interface stats) */

	/* Tx */
	u64 tx_frms;
	u64 tx_errors;
	u64 tx_bytes;
	u64 txd_not_free;
	u64 txd_out_of_desc;

	/* Virtual Path */
	u64 vpaths_open;
	u64 vpath_open_fail;

	/* Rx */
	u64 rx_frms;
	u64 rx_errors;
	u64 rx_bytes;
	u64 rx_mcast;

	/* Misc. */
	u64 link_up;
	u64 link_down;
	u64 pci_map_fail;
	u64 skb_alloc_fail;
};

struct vxge_mac_addrs {
	struct list_head item;
	u64 macaddr;
	u64 macmask;
	enum vxge_mac_addr_state state;
};

struct vxgedev;

struct vxge_fifo_stats {
	u64 tx_frms;
	u64 tx_errors;
	u64 tx_bytes;
	u64 txd_not_free;
	u64 txd_out_of_desc;
	u64 pci_map_fail;
};

struct vxge_fifo {
	struct net_device *ndev;
	struct pci_dev *pdev;
	struct __vxge_hw_fifo *handle;
	struct netdev_queue *txq;

	int tx_steering_type;
	int indicate_max_pkts;

	/* Adaptive interrupt moderation parameters used in T1A */
	unsigned long interrupt_count;
	unsigned long jiffies;

	u32 tx_vector_no;
	/* Tx stats */
	struct vxge_fifo_stats stats;
} ____cacheline_aligned;

struct vxge_ring_stats {
	u64 prev_rx_frms;
	u64 rx_frms;
	u64 rx_errors;
	u64 rx_dropped;
	u64 rx_bytes;
	u64 rx_mcast;
	u64 pci_map_fail;
	u64 skb_alloc_fail;
};

struct vxge_ring {
	struct net_device	*ndev;
	struct pci_dev		*pdev;
	struct __vxge_hw_ring	*handle;
	/* The vpath id maintained in the driver -
	 * 0 to 'maximum_vpaths_in_function - 1'
	 */
	int driver_id;

	/* Adaptive interrupt moderation parameters used in T1A */
	unsigned long interrupt_count;
	unsigned long jiffies;

<<<<<<< HEAD
	/* copy of the flag indicating whether rx_csum is to be used */
	u32 rx_csum:1,
	    rx_hwts:1;
=======
	/* copy of the flag indicating whether rx_hwts is to be used */
	u32 rx_hwts:1;
>>>>>>> d762f438

	int pkts_processed;
	int budget;

	struct napi_struct napi;
	struct napi_struct *napi_p;

#define VXGE_MAX_MAC_ADDR_COUNT		30

	int vlan_tag_strip;
	struct vlan_group *vlgrp;
	u32 rx_vector_no;
	enum vxge_hw_status last_status;

	/* Rx stats */
	struct vxge_ring_stats stats;
} ____cacheline_aligned;

struct vxge_vpath {
	struct vxge_fifo fifo;
	struct vxge_ring ring;

	struct __vxge_hw_vpath_handle *handle;

	/* Actual vpath id for this vpath in the device - 0 to 16 */
	int device_id;
	int max_mac_addr_cnt;
	int is_configured;
	int is_open;
	struct vxgedev *vdev;
	u8 macaddr[ETH_ALEN];
	u8 macmask[ETH_ALEN];

#define VXGE_MAX_LEARN_MAC_ADDR_CNT	2048
	/* mac addresses currently programmed into NIC */
	u16 mac_addr_cnt;
	u16 mcast_addr_cnt;
	struct list_head mac_addr_list;

	u32 level_err;
	u32 level_trace;
};
#define VXGE_COPY_DEBUG_INFO_TO_LL(vdev, err, trace) {	\
	for (i = 0; i < vdev->no_of_vpath; i++) {		\
		vdev->vpaths[i].level_err = err;		\
		vdev->vpaths[i].level_trace = trace;		\
	}							\
	vdev->level_err = err;					\
	vdev->level_trace = trace;				\
}

struct vxgedev {
	struct net_device	*ndev;
	struct pci_dev		*pdev;
	struct __vxge_hw_device *devh;
	struct vlan_group	*vlgrp;
	int vlan_tag_strip;
	struct vxge_config	config;
	unsigned long	state;

	/* Indicates which vpath to reset */
	unsigned long  vp_reset;

	/* Timer used for polling vpath resets */
	struct timer_list vp_reset_timer;

	/* Timer used for polling vpath lockup */
	struct timer_list vp_lockup_timer;

	/*
	 * Flags to track whether device is in All Multicast
	 * or in promiscuous mode.
	 */
	u16		all_multi_flg;

	/* A flag indicating whether rx_hwts is to be used or not. */
	u32	rx_hwts:1,
		titan1:1;

	struct vxge_msix_entry *vxge_entries;
	struct msix_entry *entries;
	/*
	 * 4 for each vpath * 17;
	 * total is 68
	 */
#define	VXGE_MAX_REQUESTED_MSIX	68
#define VXGE_INTR_STRLEN 80
	char desc[VXGE_MAX_REQUESTED_MSIX][VXGE_INTR_STRLEN];

	enum vxge_hw_event cric_err_event;

	int max_vpath_supported;
	int no_of_vpath;

	struct napi_struct napi;
	/* A debug option, when enabled and if error condition occurs,
	 * the driver will do following steps:
	 * - mask all interrupts
	 * - Not clear the source of the alarm
	 * - gracefully stop all I/O
	 * A diagnostic dump of register and stats at this point
	 * reveals very useful information.
	 */
	int exec_mode;
	int max_config_port;
	struct vxge_vpath	*vpaths;

	struct __vxge_hw_vpath_handle *vp_handles[VXGE_HW_MAX_VIRTUAL_PATHS];
	void __iomem *bar0;
	struct vxge_sw_stats	stats;
	int		mtu;
	/* Below variables are used for vpath selection to transmit a packet */
	u8 		vpath_selector[VXGE_HW_MAX_VIRTUAL_PATHS];
	u64		vpaths_deployed;

	u32 		intr_cnt;
	u32 		level_err;
	u32 		level_trace;
	char		fw_version[VXGE_HW_FW_STRLEN];
	struct work_struct reset_task;
};

struct vxge_rx_priv {
	struct sk_buff		*skb;
	unsigned char		*skb_data;
	dma_addr_t		data_dma;
	dma_addr_t		data_size;
};

struct vxge_tx_priv {
	struct sk_buff		*skb;
	dma_addr_t		dma_buffers[MAX_SKB_FRAGS+1];
};

#define VXGE_MODULE_PARAM_INT(p, val) \
	static int p = val; \
	module_param(p, int, 0)

#define vxge_os_timer(timer, handle, arg, exp) do { \
		init_timer(&timer); \
		timer.function = handle; \
		timer.data = (unsigned long) arg; \
		mod_timer(&timer, (jiffies + exp)); \
	} while (0);

void vxge_initialize_ethtool_ops(struct net_device *ndev);
enum vxge_hw_status vxge_reset_all_vpaths(struct vxgedev *vdev);
int vxge_fw_upgrade(struct vxgedev *vdev, char *fw_name, int override);

/**
 * #define VXGE_DEBUG_INIT: debug for initialization functions
 * #define VXGE_DEBUG_TX	 : debug transmit related functions
 * #define VXGE_DEBUG_RX  : debug recevice related functions
 * #define VXGE_DEBUG_MEM : debug memory module
 * #define VXGE_DEBUG_LOCK: debug locks
 * #define VXGE_DEBUG_SEM : debug semaphore
 * #define VXGE_DEBUG_ENTRYEXIT: debug functions by adding entry exit statements
*/
#define VXGE_DEBUG_INIT		0x00000001
#define VXGE_DEBUG_TX		0x00000002
#define VXGE_DEBUG_RX		0x00000004
#define VXGE_DEBUG_MEM		0x00000008
#define VXGE_DEBUG_LOCK		0x00000010
#define VXGE_DEBUG_SEM		0x00000020
#define VXGE_DEBUG_ENTRYEXIT	0x00000040
#define VXGE_DEBUG_INTR		0x00000080
#define VXGE_DEBUG_LL_CONFIG	0x00000100

/* Debug tracing for VXGE driver */
#ifndef VXGE_DEBUG_MASK
#define VXGE_DEBUG_MASK	0x0
#endif

#if (VXGE_DEBUG_LL_CONFIG & VXGE_DEBUG_MASK)
#define vxge_debug_ll_config(level, fmt, ...) \
	vxge_debug_ll(level, VXGE_DEBUG_LL_CONFIG, fmt, __VA_ARGS__)
#else
#define vxge_debug_ll_config(level, fmt, ...)
#endif

#if (VXGE_DEBUG_INIT & VXGE_DEBUG_MASK)
#define vxge_debug_init(level, fmt, ...) \
	vxge_debug_ll(level, VXGE_DEBUG_INIT, fmt, __VA_ARGS__)
#else
#define vxge_debug_init(level, fmt, ...)
#endif

#if (VXGE_DEBUG_TX & VXGE_DEBUG_MASK)
#define vxge_debug_tx(level, fmt, ...) \
	vxge_debug_ll(level, VXGE_DEBUG_TX, fmt, __VA_ARGS__)
#else
#define vxge_debug_tx(level, fmt, ...)
#endif

#if (VXGE_DEBUG_RX & VXGE_DEBUG_MASK)
#define vxge_debug_rx(level, fmt, ...) \
	vxge_debug_ll(level, VXGE_DEBUG_RX, fmt, __VA_ARGS__)
#else
#define vxge_debug_rx(level, fmt, ...)
#endif

#if (VXGE_DEBUG_MEM & VXGE_DEBUG_MASK)
#define vxge_debug_mem(level, fmt, ...) \
	vxge_debug_ll(level, VXGE_DEBUG_MEM, fmt, __VA_ARGS__)
#else
#define vxge_debug_mem(level, fmt, ...)
#endif

#if (VXGE_DEBUG_ENTRYEXIT & VXGE_DEBUG_MASK)
#define vxge_debug_entryexit(level, fmt, ...) \
	vxge_debug_ll(level, VXGE_DEBUG_ENTRYEXIT, fmt, __VA_ARGS__)
#else
#define vxge_debug_entryexit(level, fmt, ...)
#endif

#if (VXGE_DEBUG_INTR & VXGE_DEBUG_MASK)
#define vxge_debug_intr(level, fmt, ...) \
	vxge_debug_ll(level, VXGE_DEBUG_INTR, fmt, __VA_ARGS__)
#else
#define vxge_debug_intr(level, fmt, ...)
#endif

#define VXGE_DEVICE_DEBUG_LEVEL_SET(level, mask, vdev) {\
	vxge_hw_device_debug_set((struct __vxge_hw_device  *)vdev->devh, \
		level, mask);\
	VXGE_COPY_DEBUG_INFO_TO_LL(vdev, \
		vxge_hw_device_error_level_get((struct __vxge_hw_device  *) \
			vdev->devh), \
		vxge_hw_device_trace_level_get((struct __vxge_hw_device  *) \
			vdev->devh));\
}

#ifdef NETIF_F_GSO
#define vxge_tcp_mss(skb) (skb_shinfo(skb)->gso_size)
#define vxge_udp_mss(skb) (skb_shinfo(skb)->gso_size)
#define vxge_offload_type(skb) (skb_shinfo(skb)->gso_type)
#endif

#endif<|MERGE_RESOLUTION|>--- conflicted
+++ resolved
@@ -287,14 +287,8 @@
 	unsigned long interrupt_count;
 	unsigned long jiffies;
 
-<<<<<<< HEAD
-	/* copy of the flag indicating whether rx_csum is to be used */
-	u32 rx_csum:1,
-	    rx_hwts:1;
-=======
 	/* copy of the flag indicating whether rx_hwts is to be used */
 	u32 rx_hwts:1;
->>>>>>> d762f438
 
 	int pkts_processed;
 	int budget;
