// SPDX-License-Identifier: GPL-2.0
/*
 * PCIe host controller driver for Freescale i.MX6 SoCs
 *
 * Copyright (C) 2013 Kosagi
 *		http://www.kosagi.com
 *
 * Author: Sean Cross <xobs@kosagi.com>
 */

#include <linux/bitfield.h>
#include <linux/clk.h>
#include <linux/delay.h>
#include <linux/gpio.h>
#include <linux/kernel.h>
#include <linux/mfd/syscon.h>
#include <linux/mfd/syscon/imx6q-iomuxc-gpr.h>
#include <linux/mfd/syscon/imx7-iomuxc-gpr.h>
#include <linux/module.h>
#include <linux/of_gpio.h>
#include <linux/of_device.h>
#include <linux/of_address.h>
#include <linux/pci.h>
#include <linux/platform_device.h>
#include <linux/regmap.h>
#include <linux/regulator/consumer.h>
#include <linux/resource.h>
#include <linux/signal.h>
#include <linux/types.h>
#include <linux/interrupt.h>
#include <linux/reset.h>
#include <linux/pm_domain.h>
#include <linux/pm_runtime.h>

#include "pcie-designware.h"

#define IMX8MQ_GPR_PCIE_REF_USE_PAD		BIT(9)
#define IMX8MQ_GPR_PCIE_CLK_REQ_OVERRIDE_EN	BIT(10)
#define IMX8MQ_GPR_PCIE_CLK_REQ_OVERRIDE	BIT(11)
#define IMX8MQ_GPR12_PCIE2_CTRL_DEVICE_TYPE	GENMASK(11, 8)
#define IMX8MQ_PCIE2_BASE_ADDR			0x33c00000

#define to_imx6_pcie(x)	dev_get_drvdata((x)->dev)

enum imx6_pcie_variants {
	IMX6Q,
	IMX6SX,
	IMX6QP,
	IMX7D,
	IMX8MQ,
};

#define IMX6_PCIE_FLAG_IMX6_PHY			BIT(0)
#define IMX6_PCIE_FLAG_IMX6_SPEED_CHANGE	BIT(1)
<<<<<<< HEAD
=======
#define IMX6_PCIE_FLAG_SUPPORTS_SUSPEND		BIT(2)
>>>>>>> 0ecfebd2

struct imx6_pcie_drvdata {
	enum imx6_pcie_variants variant;
	u32 flags;
};

struct imx6_pcie {
	struct dw_pcie		*pci;
	int			reset_gpio;
	bool			gpio_active_high;
	struct clk		*pcie_bus;
	struct clk		*pcie_phy;
	struct clk		*pcie_inbound_axi;
	struct clk		*pcie;
	struct clk		*pcie_aux;
	struct regmap		*iomuxc_gpr;
	u32			controller_id;
	struct reset_control	*pciephy_reset;
	struct reset_control	*apps_reset;
	struct reset_control	*turnoff_reset;
	u32			tx_deemph_gen1;
	u32			tx_deemph_gen2_3p5db;
	u32			tx_deemph_gen2_6db;
	u32			tx_swing_full;
	u32			tx_swing_low;
	int			link_gen;
	struct regulator	*vpcie;
	void __iomem		*phy_base;

	/* power domain for pcie */
	struct device		*pd_pcie;
	/* power domain for pcie phy */
	struct device		*pd_pcie_phy;
	const struct imx6_pcie_drvdata *drvdata;
};

/* Parameters for the waiting for PCIe PHY PLL to lock on i.MX7 */
#define PHY_PLL_LOCK_WAIT_USLEEP_MAX	200
#define PHY_PLL_LOCK_WAIT_TIMEOUT	(2000 * PHY_PLL_LOCK_WAIT_USLEEP_MAX)

/* PCIe Root Complex registers (memory-mapped) */
#define PCIE_RC_IMX6_MSI_CAP			0x50
#define PCIE_RC_LCR				0x7c
#define PCIE_RC_LCR_MAX_LINK_SPEEDS_GEN1	0x1
#define PCIE_RC_LCR_MAX_LINK_SPEEDS_GEN2	0x2
#define PCIE_RC_LCR_MAX_LINK_SPEEDS_MASK	0xf

#define PCIE_RC_LCSR				0x80

/* PCIe Port Logic registers (memory-mapped) */
#define PL_OFFSET 0x700

#define PCIE_PHY_CTRL (PL_OFFSET + 0x114)
#define PCIE_PHY_CTRL_DATA(x)		FIELD_PREP(GENMASK(15, 0), (x))
#define PCIE_PHY_CTRL_CAP_ADR		BIT(16)
#define PCIE_PHY_CTRL_CAP_DAT		BIT(17)
#define PCIE_PHY_CTRL_WR		BIT(18)
#define PCIE_PHY_CTRL_RD		BIT(19)

#define PCIE_PHY_STAT (PL_OFFSET + 0x110)
#define PCIE_PHY_STAT_ACK		BIT(16)

#define PCIE_LINK_WIDTH_SPEED_CONTROL	0x80C

/* PHY registers (not memory-mapped) */
#define PCIE_PHY_ATEOVRD			0x10
#define  PCIE_PHY_ATEOVRD_EN			BIT(2)
#define  PCIE_PHY_ATEOVRD_REF_CLKDIV_SHIFT	0
#define  PCIE_PHY_ATEOVRD_REF_CLKDIV_MASK	0x1

#define PCIE_PHY_MPLL_OVRD_IN_LO		0x11
#define  PCIE_PHY_MPLL_MULTIPLIER_SHIFT		2
#define  PCIE_PHY_MPLL_MULTIPLIER_MASK		0x7f
#define  PCIE_PHY_MPLL_MULTIPLIER_OVRD		BIT(9)

#define PCIE_PHY_RX_ASIC_OUT 0x100D
#define PCIE_PHY_RX_ASIC_OUT_VALID	(1 << 0)

/* iMX7 PCIe PHY registers */
#define PCIE_PHY_CMN_REG4		0x14
/* These are probably the bits that *aren't* DCC_FB_EN */
#define PCIE_PHY_CMN_REG4_DCC_FB_EN	0x29

#define PCIE_PHY_CMN_REG15	        0x54
#define PCIE_PHY_CMN_REG15_DLY_4	BIT(2)
#define PCIE_PHY_CMN_REG15_PLL_PD	BIT(5)
#define PCIE_PHY_CMN_REG15_OVRD_PLL_PD	BIT(7)

#define PCIE_PHY_CMN_REG24		0x90
#define PCIE_PHY_CMN_REG24_RX_EQ	BIT(6)
#define PCIE_PHY_CMN_REG24_RX_EQ_SEL	BIT(3)

#define PCIE_PHY_CMN_REG26		0x98
#define PCIE_PHY_CMN_REG26_ATT_MODE	0xBC

#define PHY_RX_OVRD_IN_LO 0x1005
#define PHY_RX_OVRD_IN_LO_RX_DATA_EN		BIT(5)
#define PHY_RX_OVRD_IN_LO_RX_PLL_EN		BIT(3)

static int pcie_phy_poll_ack(struct imx6_pcie *imx6_pcie, bool exp_val)
{
	struct dw_pcie *pci = imx6_pcie->pci;
	bool val;
	u32 max_iterations = 10;
	u32 wait_counter = 0;

	do {
		val = dw_pcie_readl_dbi(pci, PCIE_PHY_STAT) &
			PCIE_PHY_STAT_ACK;
		wait_counter++;

		if (val == exp_val)
			return 0;

		udelay(1);
	} while (wait_counter < max_iterations);

	return -ETIMEDOUT;
}

static int pcie_phy_wait_ack(struct imx6_pcie *imx6_pcie, int addr)
{
	struct dw_pcie *pci = imx6_pcie->pci;
	u32 val;
	int ret;

	val = PCIE_PHY_CTRL_DATA(addr);
	dw_pcie_writel_dbi(pci, PCIE_PHY_CTRL, val);

	val |= PCIE_PHY_CTRL_CAP_ADR;
	dw_pcie_writel_dbi(pci, PCIE_PHY_CTRL, val);

	ret = pcie_phy_poll_ack(imx6_pcie, true);
	if (ret)
		return ret;

	val = PCIE_PHY_CTRL_DATA(addr);
	dw_pcie_writel_dbi(pci, PCIE_PHY_CTRL, val);

	return pcie_phy_poll_ack(imx6_pcie, false);
}

/* Read from the 16-bit PCIe PHY control registers (not memory-mapped) */
static int pcie_phy_read(struct imx6_pcie *imx6_pcie, int addr, u16 *data)
{
	struct dw_pcie *pci = imx6_pcie->pci;
	u32 phy_ctl;
	int ret;

	ret = pcie_phy_wait_ack(imx6_pcie, addr);
	if (ret)
		return ret;

	/* assert Read signal */
	phy_ctl = PCIE_PHY_CTRL_RD;
	dw_pcie_writel_dbi(pci, PCIE_PHY_CTRL, phy_ctl);

	ret = pcie_phy_poll_ack(imx6_pcie, true);
	if (ret)
		return ret;

	*data = dw_pcie_readl_dbi(pci, PCIE_PHY_STAT);

	/* deassert Read signal */
	dw_pcie_writel_dbi(pci, PCIE_PHY_CTRL, 0x00);

	return pcie_phy_poll_ack(imx6_pcie, false);
}

static int pcie_phy_write(struct imx6_pcie *imx6_pcie, int addr, u16 data)
{
	struct dw_pcie *pci = imx6_pcie->pci;
	u32 var;
	int ret;

	/* write addr */
	/* cap addr */
	ret = pcie_phy_wait_ack(imx6_pcie, addr);
	if (ret)
		return ret;

	var = PCIE_PHY_CTRL_DATA(data);
	dw_pcie_writel_dbi(pci, PCIE_PHY_CTRL, var);

	/* capture data */
	var |= PCIE_PHY_CTRL_CAP_DAT;
	dw_pcie_writel_dbi(pci, PCIE_PHY_CTRL, var);

	ret = pcie_phy_poll_ack(imx6_pcie, true);
	if (ret)
		return ret;

	/* deassert cap data */
	var = PCIE_PHY_CTRL_DATA(data);
	dw_pcie_writel_dbi(pci, PCIE_PHY_CTRL, var);

	/* wait for ack de-assertion */
	ret = pcie_phy_poll_ack(imx6_pcie, false);
	if (ret)
		return ret;

	/* assert wr signal */
	var = PCIE_PHY_CTRL_WR;
	dw_pcie_writel_dbi(pci, PCIE_PHY_CTRL, var);

	/* wait for ack */
	ret = pcie_phy_poll_ack(imx6_pcie, true);
	if (ret)
		return ret;

	/* deassert wr signal */
	var = PCIE_PHY_CTRL_DATA(data);
	dw_pcie_writel_dbi(pci, PCIE_PHY_CTRL, var);

	/* wait for ack de-assertion */
	ret = pcie_phy_poll_ack(imx6_pcie, false);
	if (ret)
		return ret;

	dw_pcie_writel_dbi(pci, PCIE_PHY_CTRL, 0x0);

	return 0;
}

static void imx6_pcie_reset_phy(struct imx6_pcie *imx6_pcie)
{
	u16 tmp;

	if (!(imx6_pcie->drvdata->flags & IMX6_PCIE_FLAG_IMX6_PHY))
		return;

	if (!(imx6_pcie->drvdata->flags & IMX6_PCIE_FLAG_IMX6_PHY))
		return;

	pcie_phy_read(imx6_pcie, PHY_RX_OVRD_IN_LO, &tmp);
	tmp |= (PHY_RX_OVRD_IN_LO_RX_DATA_EN |
		PHY_RX_OVRD_IN_LO_RX_PLL_EN);
	pcie_phy_write(imx6_pcie, PHY_RX_OVRD_IN_LO, tmp);

	usleep_range(2000, 3000);

	pcie_phy_read(imx6_pcie, PHY_RX_OVRD_IN_LO, &tmp);
	tmp &= ~(PHY_RX_OVRD_IN_LO_RX_DATA_EN |
		  PHY_RX_OVRD_IN_LO_RX_PLL_EN);
	pcie_phy_write(imx6_pcie, PHY_RX_OVRD_IN_LO, tmp);
}

#ifdef CONFIG_ARM
/*  Added for PCI abort handling */
static int imx6q_pcie_abort_handler(unsigned long addr,
		unsigned int fsr, struct pt_regs *regs)
{
	unsigned long pc = instruction_pointer(regs);
	unsigned long instr = *(unsigned long *)pc;
	int reg = (instr >> 12) & 15;

	/*
	 * If the instruction being executed was a read,
	 * make it look like it read all-ones.
	 */
	if ((instr & 0x0c100000) == 0x04100000) {
		unsigned long val;

		if (instr & 0x00400000)
			val = 255;
		else
			val = -1;

		regs->uregs[reg] = val;
		regs->ARM_pc += 4;
		return 0;
	}

	if ((instr & 0x0e100090) == 0x00100090) {
		regs->uregs[reg] = -1;
		regs->ARM_pc += 4;
		return 0;
	}

	return 1;
}
#endif

static int imx6_pcie_attach_pd(struct device *dev)
{
	struct imx6_pcie *imx6_pcie = dev_get_drvdata(dev);
	struct device_link *link;

	/* Do nothing when in a single power domain */
	if (dev->pm_domain)
		return 0;

	imx6_pcie->pd_pcie = dev_pm_domain_attach_by_name(dev, "pcie");
	if (IS_ERR(imx6_pcie->pd_pcie))
		return PTR_ERR(imx6_pcie->pd_pcie);
	/* Do nothing when power domain missing */
	if (!imx6_pcie->pd_pcie)
		return 0;
	link = device_link_add(dev, imx6_pcie->pd_pcie,
			DL_FLAG_STATELESS |
			DL_FLAG_PM_RUNTIME |
			DL_FLAG_RPM_ACTIVE);
	if (!link) {
		dev_err(dev, "Failed to add device_link to pcie pd.\n");
		return -EINVAL;
	}

	imx6_pcie->pd_pcie_phy = dev_pm_domain_attach_by_name(dev, "pcie_phy");
	if (IS_ERR(imx6_pcie->pd_pcie_phy))
		return PTR_ERR(imx6_pcie->pd_pcie_phy);

	link = device_link_add(dev, imx6_pcie->pd_pcie_phy,
			DL_FLAG_STATELESS |
			DL_FLAG_PM_RUNTIME |
			DL_FLAG_RPM_ACTIVE);
	if (!link) {
		dev_err(dev, "Failed to add device_link to pcie_phy pd.\n");
		return -EINVAL;
	}

	return 0;
}

static void imx6_pcie_assert_core_reset(struct imx6_pcie *imx6_pcie)
{
	struct device *dev = imx6_pcie->pci->dev;

	switch (imx6_pcie->drvdata->variant) {
	case IMX7D:
	case IMX8MQ:
		reset_control_assert(imx6_pcie->pciephy_reset);
		reset_control_assert(imx6_pcie->apps_reset);
		break;
	case IMX6SX:
		regmap_update_bits(imx6_pcie->iomuxc_gpr, IOMUXC_GPR12,
				   IMX6SX_GPR12_PCIE_TEST_POWERDOWN,
				   IMX6SX_GPR12_PCIE_TEST_POWERDOWN);
		/* Force PCIe PHY reset */
		regmap_update_bits(imx6_pcie->iomuxc_gpr, IOMUXC_GPR5,
				   IMX6SX_GPR5_PCIE_BTNRST_RESET,
				   IMX6SX_GPR5_PCIE_BTNRST_RESET);
		break;
	case IMX6QP:
		regmap_update_bits(imx6_pcie->iomuxc_gpr, IOMUXC_GPR1,
				   IMX6Q_GPR1_PCIE_SW_RST,
				   IMX6Q_GPR1_PCIE_SW_RST);
		break;
	case IMX6Q:
		regmap_update_bits(imx6_pcie->iomuxc_gpr, IOMUXC_GPR1,
				   IMX6Q_GPR1_PCIE_TEST_PD, 1 << 18);
		regmap_update_bits(imx6_pcie->iomuxc_gpr, IOMUXC_GPR1,
				   IMX6Q_GPR1_PCIE_REF_CLK_EN, 0 << 16);
		break;
	}

	if (imx6_pcie->vpcie && regulator_is_enabled(imx6_pcie->vpcie) > 0) {
		int ret = regulator_disable(imx6_pcie->vpcie);

		if (ret)
			dev_err(dev, "failed to disable vpcie regulator: %d\n",
				ret);
	}
}

static unsigned int imx6_pcie_grp_offset(const struct imx6_pcie *imx6_pcie)
{
	WARN_ON(imx6_pcie->drvdata->variant != IMX8MQ);
	return imx6_pcie->controller_id == 1 ? IOMUXC_GPR16 : IOMUXC_GPR14;
}

static int imx6_pcie_enable_ref_clk(struct imx6_pcie *imx6_pcie)
{
	struct dw_pcie *pci = imx6_pcie->pci;
	struct device *dev = pci->dev;
	unsigned int offset;
	int ret = 0;

	switch (imx6_pcie->drvdata->variant) {
	case IMX6SX:
		ret = clk_prepare_enable(imx6_pcie->pcie_inbound_axi);
		if (ret) {
			dev_err(dev, "unable to enable pcie_axi clock\n");
			break;
		}

		regmap_update_bits(imx6_pcie->iomuxc_gpr, IOMUXC_GPR12,
				   IMX6SX_GPR12_PCIE_TEST_POWERDOWN, 0);
		break;
	case IMX6QP:		/* FALLTHROUGH */
	case IMX6Q:
		/* power up core phy and enable ref clock */
		regmap_update_bits(imx6_pcie->iomuxc_gpr, IOMUXC_GPR1,
				   IMX6Q_GPR1_PCIE_TEST_PD, 0 << 18);
		/*
		 * the async reset input need ref clock to sync internally,
		 * when the ref clock comes after reset, internal synced
		 * reset time is too short, cannot meet the requirement.
		 * add one ~10us delay here.
		 */
		usleep_range(10, 100);
		regmap_update_bits(imx6_pcie->iomuxc_gpr, IOMUXC_GPR1,
				   IMX6Q_GPR1_PCIE_REF_CLK_EN, 1 << 16);
		break;
	case IMX7D:
		break;
	case IMX8MQ:
		ret = clk_prepare_enable(imx6_pcie->pcie_aux);
		if (ret) {
			dev_err(dev, "unable to enable pcie_aux clock\n");
			break;
		}

		offset = imx6_pcie_grp_offset(imx6_pcie);
		/*
		 * Set the over ride low and enabled
		 * make sure that REF_CLK is turned on.
		 */
		regmap_update_bits(imx6_pcie->iomuxc_gpr, offset,
				   IMX8MQ_GPR_PCIE_CLK_REQ_OVERRIDE,
				   0);
		regmap_update_bits(imx6_pcie->iomuxc_gpr, offset,
				   IMX8MQ_GPR_PCIE_CLK_REQ_OVERRIDE_EN,
				   IMX8MQ_GPR_PCIE_CLK_REQ_OVERRIDE_EN);
		break;
	}

	return ret;
}

static void imx7d_pcie_wait_for_phy_pll_lock(struct imx6_pcie *imx6_pcie)
{
	u32 val;
	struct device *dev = imx6_pcie->pci->dev;

	if (regmap_read_poll_timeout(imx6_pcie->iomuxc_gpr,
				     IOMUXC_GPR22, val,
				     val & IMX7D_GPR22_PCIE_PHY_PLL_LOCKED,
				     PHY_PLL_LOCK_WAIT_USLEEP_MAX,
				     PHY_PLL_LOCK_WAIT_TIMEOUT))
		dev_err(dev, "PCIe PLL lock timeout\n");
}

static void imx6_pcie_deassert_core_reset(struct imx6_pcie *imx6_pcie)
{
	struct dw_pcie *pci = imx6_pcie->pci;
	struct device *dev = pci->dev;
	int ret;

	if (imx6_pcie->vpcie && !regulator_is_enabled(imx6_pcie->vpcie)) {
		ret = regulator_enable(imx6_pcie->vpcie);
		if (ret) {
			dev_err(dev, "failed to enable vpcie regulator: %d\n",
				ret);
			return;
		}
	}

	ret = clk_prepare_enable(imx6_pcie->pcie_phy);
	if (ret) {
		dev_err(dev, "unable to enable pcie_phy clock\n");
		goto err_pcie_phy;
	}

	ret = clk_prepare_enable(imx6_pcie->pcie_bus);
	if (ret) {
		dev_err(dev, "unable to enable pcie_bus clock\n");
		goto err_pcie_bus;
	}

	ret = clk_prepare_enable(imx6_pcie->pcie);
	if (ret) {
		dev_err(dev, "unable to enable pcie clock\n");
		goto err_pcie;
	}

	ret = imx6_pcie_enable_ref_clk(imx6_pcie);
	if (ret) {
		dev_err(dev, "unable to enable pcie ref clock\n");
		goto err_ref_clk;
	}

	/* allow the clocks to stabilize */
	usleep_range(200, 500);

	/* Some boards don't have PCIe reset GPIO. */
	if (gpio_is_valid(imx6_pcie->reset_gpio)) {
		gpio_set_value_cansleep(imx6_pcie->reset_gpio,
					imx6_pcie->gpio_active_high);
		msleep(100);
		gpio_set_value_cansleep(imx6_pcie->reset_gpio,
					!imx6_pcie->gpio_active_high);
	}

	switch (imx6_pcie->drvdata->variant) {
	case IMX8MQ:
		reset_control_deassert(imx6_pcie->pciephy_reset);
		break;
	case IMX7D:
		reset_control_deassert(imx6_pcie->pciephy_reset);

		/* Workaround for ERR010728, failure of PCI-e PLL VCO to
		 * oscillate, especially when cold.  This turns off "Duty-cycle
		 * Corrector" and other mysterious undocumented things.
		 */
		if (likely(imx6_pcie->phy_base)) {
			/* De-assert DCC_FB_EN */
			writel(PCIE_PHY_CMN_REG4_DCC_FB_EN,
			       imx6_pcie->phy_base + PCIE_PHY_CMN_REG4);
			/* Assert RX_EQS and RX_EQS_SEL */
			writel(PCIE_PHY_CMN_REG24_RX_EQ_SEL
				| PCIE_PHY_CMN_REG24_RX_EQ,
			       imx6_pcie->phy_base + PCIE_PHY_CMN_REG24);
			/* Assert ATT_MODE */
			writel(PCIE_PHY_CMN_REG26_ATT_MODE,
			       imx6_pcie->phy_base + PCIE_PHY_CMN_REG26);
		} else {
			dev_warn(dev, "Unable to apply ERR010728 workaround. DT missing fsl,imx7d-pcie-phy phandle ?\n");
		}

		imx7d_pcie_wait_for_phy_pll_lock(imx6_pcie);
		break;
	case IMX6SX:
		regmap_update_bits(imx6_pcie->iomuxc_gpr, IOMUXC_GPR5,
				   IMX6SX_GPR5_PCIE_BTNRST_RESET, 0);
		break;
	case IMX6QP:
		regmap_update_bits(imx6_pcie->iomuxc_gpr, IOMUXC_GPR1,
				   IMX6Q_GPR1_PCIE_SW_RST, 0);

		usleep_range(200, 500);
		break;
	case IMX6Q:		/* Nothing to do */
		break;
	}

	return;

err_ref_clk:
	clk_disable_unprepare(imx6_pcie->pcie);
err_pcie:
	clk_disable_unprepare(imx6_pcie->pcie_bus);
err_pcie_bus:
	clk_disable_unprepare(imx6_pcie->pcie_phy);
err_pcie_phy:
	if (imx6_pcie->vpcie && regulator_is_enabled(imx6_pcie->vpcie) > 0) {
		ret = regulator_disable(imx6_pcie->vpcie);
		if (ret)
			dev_err(dev, "failed to disable vpcie regulator: %d\n",
				ret);
	}
}

static void imx6_pcie_configure_type(struct imx6_pcie *imx6_pcie)
{
	unsigned int mask, val;

	if (imx6_pcie->drvdata->variant == IMX8MQ &&
	    imx6_pcie->controller_id == 1) {
		mask   = IMX8MQ_GPR12_PCIE2_CTRL_DEVICE_TYPE;
		val    = FIELD_PREP(IMX8MQ_GPR12_PCIE2_CTRL_DEVICE_TYPE,
				    PCI_EXP_TYPE_ROOT_PORT);
	} else {
		mask = IMX6Q_GPR12_DEVICE_TYPE;
		val  = FIELD_PREP(IMX6Q_GPR12_DEVICE_TYPE,
				  PCI_EXP_TYPE_ROOT_PORT);
	}

	regmap_update_bits(imx6_pcie->iomuxc_gpr, IOMUXC_GPR12, mask, val);
}

static void imx6_pcie_init_phy(struct imx6_pcie *imx6_pcie)
{
	switch (imx6_pcie->drvdata->variant) {
	case IMX8MQ:
		/*
		 * TODO: Currently this code assumes external
		 * oscillator is being used
		 */
		regmap_update_bits(imx6_pcie->iomuxc_gpr,
				   imx6_pcie_grp_offset(imx6_pcie),
				   IMX8MQ_GPR_PCIE_REF_USE_PAD,
				   IMX8MQ_GPR_PCIE_REF_USE_PAD);
		break;
	case IMX7D:
		regmap_update_bits(imx6_pcie->iomuxc_gpr, IOMUXC_GPR12,
				   IMX7D_GPR12_PCIE_PHY_REFCLK_SEL, 0);
		break;
	case IMX6SX:
		regmap_update_bits(imx6_pcie->iomuxc_gpr, IOMUXC_GPR12,
				   IMX6SX_GPR12_PCIE_RX_EQ_MASK,
				   IMX6SX_GPR12_PCIE_RX_EQ_2);
		/* FALLTHROUGH */
	default:
		regmap_update_bits(imx6_pcie->iomuxc_gpr, IOMUXC_GPR12,
				   IMX6Q_GPR12_PCIE_CTL_2, 0 << 10);

		/* configure constant input signal to the pcie ctrl and phy */
		regmap_update_bits(imx6_pcie->iomuxc_gpr, IOMUXC_GPR12,
				   IMX6Q_GPR12_LOS_LEVEL, 9 << 4);

		regmap_update_bits(imx6_pcie->iomuxc_gpr, IOMUXC_GPR8,
				   IMX6Q_GPR8_TX_DEEMPH_GEN1,
				   imx6_pcie->tx_deemph_gen1 << 0);
		regmap_update_bits(imx6_pcie->iomuxc_gpr, IOMUXC_GPR8,
				   IMX6Q_GPR8_TX_DEEMPH_GEN2_3P5DB,
				   imx6_pcie->tx_deemph_gen2_3p5db << 6);
		regmap_update_bits(imx6_pcie->iomuxc_gpr, IOMUXC_GPR8,
				   IMX6Q_GPR8_TX_DEEMPH_GEN2_6DB,
				   imx6_pcie->tx_deemph_gen2_6db << 12);
		regmap_update_bits(imx6_pcie->iomuxc_gpr, IOMUXC_GPR8,
				   IMX6Q_GPR8_TX_SWING_FULL,
				   imx6_pcie->tx_swing_full << 18);
		regmap_update_bits(imx6_pcie->iomuxc_gpr, IOMUXC_GPR8,
				   IMX6Q_GPR8_TX_SWING_LOW,
				   imx6_pcie->tx_swing_low << 25);
		break;
	}

	imx6_pcie_configure_type(imx6_pcie);
}

static int imx6_setup_phy_mpll(struct imx6_pcie *imx6_pcie)
{
	unsigned long phy_rate = clk_get_rate(imx6_pcie->pcie_phy);
	int mult, div;
	u16 val;

	if (!(imx6_pcie->drvdata->flags & IMX6_PCIE_FLAG_IMX6_PHY))
		return 0;

	if (!(imx6_pcie->drvdata->flags & IMX6_PCIE_FLAG_IMX6_PHY))
		return 0;

	switch (phy_rate) {
	case 125000000:
		/*
		 * The default settings of the MPLL are for a 125MHz input
		 * clock, so no need to reconfigure anything in that case.
		 */
		return 0;
	case 100000000:
		mult = 25;
		div = 0;
		break;
	case 200000000:
		mult = 25;
		div = 1;
		break;
	default:
		dev_err(imx6_pcie->pci->dev,
			"Unsupported PHY reference clock rate %lu\n", phy_rate);
		return -EINVAL;
	}

	pcie_phy_read(imx6_pcie, PCIE_PHY_MPLL_OVRD_IN_LO, &val);
	val &= ~(PCIE_PHY_MPLL_MULTIPLIER_MASK <<
		 PCIE_PHY_MPLL_MULTIPLIER_SHIFT);
	val |= mult << PCIE_PHY_MPLL_MULTIPLIER_SHIFT;
	val |= PCIE_PHY_MPLL_MULTIPLIER_OVRD;
	pcie_phy_write(imx6_pcie, PCIE_PHY_MPLL_OVRD_IN_LO, val);

	pcie_phy_read(imx6_pcie, PCIE_PHY_ATEOVRD, &val);
	val &= ~(PCIE_PHY_ATEOVRD_REF_CLKDIV_MASK <<
		 PCIE_PHY_ATEOVRD_REF_CLKDIV_SHIFT);
	val |= div << PCIE_PHY_ATEOVRD_REF_CLKDIV_SHIFT;
	val |= PCIE_PHY_ATEOVRD_EN;
	pcie_phy_write(imx6_pcie, PCIE_PHY_ATEOVRD, val);

	return 0;
}

static int imx6_pcie_wait_for_speed_change(struct imx6_pcie *imx6_pcie)
{
	struct dw_pcie *pci = imx6_pcie->pci;
	struct device *dev = pci->dev;
	u32 tmp;
	unsigned int retries;

	for (retries = 0; retries < 200; retries++) {
		tmp = dw_pcie_readl_dbi(pci, PCIE_LINK_WIDTH_SPEED_CONTROL);
		/* Test if the speed change finished. */
		if (!(tmp & PORT_LOGIC_SPEED_CHANGE))
			return 0;
		usleep_range(100, 1000);
	}

	dev_err(dev, "Speed change timeout\n");
	return -ETIMEDOUT;
}

static void imx6_pcie_ltssm_enable(struct device *dev)
{
	struct imx6_pcie *imx6_pcie = dev_get_drvdata(dev);

	switch (imx6_pcie->drvdata->variant) {
	case IMX6Q:
	case IMX6SX:
	case IMX6QP:
		regmap_update_bits(imx6_pcie->iomuxc_gpr, IOMUXC_GPR12,
				   IMX6Q_GPR12_PCIE_CTL_2,
				   IMX6Q_GPR12_PCIE_CTL_2);
		break;
	case IMX7D:
	case IMX8MQ:
		reset_control_deassert(imx6_pcie->apps_reset);
		break;
	}
}

static int imx6_pcie_establish_link(struct imx6_pcie *imx6_pcie)
{
	struct dw_pcie *pci = imx6_pcie->pci;
	struct device *dev = pci->dev;
	u32 tmp;
	int ret;

	/*
	 * Force Gen1 operation when starting the link.  In case the link is
	 * started in Gen2 mode, there is a possibility the devices on the
	 * bus will not be detected at all.  This happens with PCIe switches.
	 */
	tmp = dw_pcie_readl_dbi(pci, PCIE_RC_LCR);
	tmp &= ~PCIE_RC_LCR_MAX_LINK_SPEEDS_MASK;
	tmp |= PCIE_RC_LCR_MAX_LINK_SPEEDS_GEN1;
	dw_pcie_writel_dbi(pci, PCIE_RC_LCR, tmp);

	/* Start LTSSM. */
	imx6_pcie_ltssm_enable(dev);

	ret = dw_pcie_wait_for_link(pci);
	if (ret)
		goto err_reset_phy;

	if (imx6_pcie->link_gen == 2) {
		/* Allow Gen2 mode after the link is up. */
		tmp = dw_pcie_readl_dbi(pci, PCIE_RC_LCR);
		tmp &= ~PCIE_RC_LCR_MAX_LINK_SPEEDS_MASK;
		tmp |= PCIE_RC_LCR_MAX_LINK_SPEEDS_GEN2;
		dw_pcie_writel_dbi(pci, PCIE_RC_LCR, tmp);

		/*
		 * Start Directed Speed Change so the best possible
		 * speed both link partners support can be negotiated.
		 */
		tmp = dw_pcie_readl_dbi(pci, PCIE_LINK_WIDTH_SPEED_CONTROL);
		tmp |= PORT_LOGIC_SPEED_CHANGE;
		dw_pcie_writel_dbi(pci, PCIE_LINK_WIDTH_SPEED_CONTROL, tmp);

		if (imx6_pcie->drvdata->flags &
		    IMX6_PCIE_FLAG_IMX6_SPEED_CHANGE) {
			/*
			 * On i.MX7, DIRECT_SPEED_CHANGE behaves differently
			 * from i.MX6 family when no link speed transition
			 * occurs and we go Gen1 -> yep, Gen1. The difference
			 * is that, in such case, it will not be cleared by HW
			 * which will cause the following code to report false
			 * failure.
			 */

			ret = imx6_pcie_wait_for_speed_change(imx6_pcie);
			if (ret) {
				dev_err(dev, "Failed to bring link up!\n");
				goto err_reset_phy;
			}
		}

		/* Make sure link training is finished as well! */
		ret = dw_pcie_wait_for_link(pci);
		if (ret) {
			dev_err(dev, "Failed to bring link up!\n");
			goto err_reset_phy;
		}
	} else {
		dev_info(dev, "Link: Gen2 disabled\n");
	}

	tmp = dw_pcie_readl_dbi(pci, PCIE_RC_LCSR);
	dev_info(dev, "Link up, Gen%i\n", (tmp >> 16) & 0xf);
	return 0;

err_reset_phy:
	dev_dbg(dev, "PHY DEBUG_R0=0x%08x DEBUG_R1=0x%08x\n",
		dw_pcie_readl_dbi(pci, PCIE_PORT_DEBUG0),
		dw_pcie_readl_dbi(pci, PCIE_PORT_DEBUG1));
	imx6_pcie_reset_phy(imx6_pcie);
	return ret;
}

static int imx6_pcie_host_init(struct pcie_port *pp)
{
	struct dw_pcie *pci = to_dw_pcie_from_pp(pp);
	struct imx6_pcie *imx6_pcie = to_imx6_pcie(pci);

	imx6_pcie_assert_core_reset(imx6_pcie);
	imx6_pcie_init_phy(imx6_pcie);
	imx6_pcie_deassert_core_reset(imx6_pcie);
	imx6_setup_phy_mpll(imx6_pcie);
	dw_pcie_setup_rc(pp);
	imx6_pcie_establish_link(imx6_pcie);

	if (IS_ENABLED(CONFIG_PCI_MSI))
		dw_pcie_msi_init(pp);

	return 0;
}

static const struct dw_pcie_host_ops imx6_pcie_host_ops = {
	.host_init = imx6_pcie_host_init,
};

static int imx6_add_pcie_port(struct imx6_pcie *imx6_pcie,
			      struct platform_device *pdev)
{
	struct dw_pcie *pci = imx6_pcie->pci;
	struct pcie_port *pp = &pci->pp;
	struct device *dev = &pdev->dev;
	int ret;

	if (IS_ENABLED(CONFIG_PCI_MSI)) {
		pp->msi_irq = platform_get_irq_byname(pdev, "msi");
		if (pp->msi_irq <= 0) {
			dev_err(dev, "failed to get MSI irq\n");
			return -ENODEV;
		}
	}

	pp->ops = &imx6_pcie_host_ops;

	ret = dw_pcie_host_init(pp);
	if (ret) {
		dev_err(dev, "failed to initialize host\n");
		return ret;
	}

	return 0;
}

static const struct dw_pcie_ops dw_pcie_ops = {
	/* No special ops needed, but pcie-designware still expects this struct */
};

#ifdef CONFIG_PM_SLEEP
static void imx6_pcie_ltssm_disable(struct device *dev)
{
	struct imx6_pcie *imx6_pcie = dev_get_drvdata(dev);

	switch (imx6_pcie->drvdata->variant) {
	case IMX6SX:
	case IMX6QP:
		regmap_update_bits(imx6_pcie->iomuxc_gpr, IOMUXC_GPR12,
				   IMX6Q_GPR12_PCIE_CTL_2, 0);
		break;
	case IMX7D:
		reset_control_assert(imx6_pcie->apps_reset);
		break;
	default:
		dev_err(dev, "ltssm_disable not supported\n");
	}
}

static void imx6_pcie_pm_turnoff(struct imx6_pcie *imx6_pcie)
{
	struct device *dev = imx6_pcie->pci->dev;

	/* Some variants have a turnoff reset in DT */
	if (imx6_pcie->turnoff_reset) {
		reset_control_assert(imx6_pcie->turnoff_reset);
		reset_control_deassert(imx6_pcie->turnoff_reset);
		goto pm_turnoff_sleep;
	}

	/* Others poke directly at IOMUXC registers */
	switch (imx6_pcie->drvdata->variant) {
	case IMX6SX:
		regmap_update_bits(imx6_pcie->iomuxc_gpr, IOMUXC_GPR12,
				IMX6SX_GPR12_PCIE_PM_TURN_OFF,
				IMX6SX_GPR12_PCIE_PM_TURN_OFF);
		regmap_update_bits(imx6_pcie->iomuxc_gpr, IOMUXC_GPR12,
				IMX6SX_GPR12_PCIE_PM_TURN_OFF, 0);
		break;
	default:
		dev_err(dev, "PME_Turn_Off not implemented\n");
		return;
	}

	/*
	 * Components with an upstream port must respond to
	 * PME_Turn_Off with PME_TO_Ack but we can't check.
	 *
	 * The standard recommends a 1-10ms timeout after which to
	 * proceed anyway as if acks were received.
	 */
pm_turnoff_sleep:
	usleep_range(1000, 10000);
}

static void imx6_pcie_clk_disable(struct imx6_pcie *imx6_pcie)
{
	clk_disable_unprepare(imx6_pcie->pcie);
	clk_disable_unprepare(imx6_pcie->pcie_phy);
	clk_disable_unprepare(imx6_pcie->pcie_bus);

	switch (imx6_pcie->drvdata->variant) {
	case IMX6SX:
		clk_disable_unprepare(imx6_pcie->pcie_inbound_axi);
		break;
	case IMX7D:
		regmap_update_bits(imx6_pcie->iomuxc_gpr, IOMUXC_GPR12,
				   IMX7D_GPR12_PCIE_PHY_REFCLK_SEL,
				   IMX7D_GPR12_PCIE_PHY_REFCLK_SEL);
		break;
	case IMX8MQ:
		clk_disable_unprepare(imx6_pcie->pcie_aux);
		break;
	default:
		break;
	}
}

static inline bool imx6_pcie_supports_suspend(struct imx6_pcie *imx6_pcie)
{
	return (imx6_pcie->drvdata->variant == IMX7D ||
		imx6_pcie->drvdata->variant == IMX6SX);
}

static int imx6_pcie_suspend_noirq(struct device *dev)
{
	struct imx6_pcie *imx6_pcie = dev_get_drvdata(dev);

<<<<<<< HEAD
	if (!imx6_pcie_supports_suspend(imx6_pcie))
=======
	if (!(imx6_pcie->drvdata->flags & IMX6_PCIE_FLAG_SUPPORTS_SUSPEND))
>>>>>>> 0ecfebd2
		return 0;

	imx6_pcie_pm_turnoff(imx6_pcie);
	imx6_pcie_clk_disable(imx6_pcie);
	imx6_pcie_ltssm_disable(dev);

	return 0;
}

static int imx6_pcie_resume_noirq(struct device *dev)
{
	int ret;
	struct imx6_pcie *imx6_pcie = dev_get_drvdata(dev);
	struct pcie_port *pp = &imx6_pcie->pci->pp;

<<<<<<< HEAD
	if (!imx6_pcie_supports_suspend(imx6_pcie))
=======
	if (!(imx6_pcie->drvdata->flags & IMX6_PCIE_FLAG_SUPPORTS_SUSPEND))
>>>>>>> 0ecfebd2
		return 0;

	imx6_pcie_assert_core_reset(imx6_pcie);
	imx6_pcie_init_phy(imx6_pcie);
	imx6_pcie_deassert_core_reset(imx6_pcie);
	dw_pcie_setup_rc(pp);

	ret = imx6_pcie_establish_link(imx6_pcie);
	if (ret < 0)
		dev_info(dev, "pcie link is down after resume.\n");

	return 0;
}
#endif

static const struct dev_pm_ops imx6_pcie_pm_ops = {
	SET_NOIRQ_SYSTEM_SLEEP_PM_OPS(imx6_pcie_suspend_noirq,
				      imx6_pcie_resume_noirq)
};

static int imx6_pcie_probe(struct platform_device *pdev)
{
	struct device *dev = &pdev->dev;
	struct dw_pcie *pci;
	struct imx6_pcie *imx6_pcie;
	struct device_node *np;
	struct resource *dbi_base;
	struct device_node *node = dev->of_node;
	int ret;
	u16 val;

	imx6_pcie = devm_kzalloc(dev, sizeof(*imx6_pcie), GFP_KERNEL);
	if (!imx6_pcie)
		return -ENOMEM;

	pci = devm_kzalloc(dev, sizeof(*pci), GFP_KERNEL);
	if (!pci)
		return -ENOMEM;

	pci->dev = dev;
	pci->ops = &dw_pcie_ops;

	imx6_pcie->pci = pci;
	imx6_pcie->drvdata = of_device_get_match_data(dev);

	/* Find the PHY if one is defined, only imx7d uses it */
	np = of_parse_phandle(node, "fsl,imx7d-pcie-phy", 0);
	if (np) {
		struct resource res;

		ret = of_address_to_resource(np, 0, &res);
		if (ret) {
			dev_err(dev, "Unable to map PCIe PHY\n");
			return ret;
		}
		imx6_pcie->phy_base = devm_ioremap_resource(dev, &res);
		if (IS_ERR(imx6_pcie->phy_base)) {
			dev_err(dev, "Unable to map PCIe PHY\n");
			return PTR_ERR(imx6_pcie->phy_base);
		}
	}

	dbi_base = platform_get_resource(pdev, IORESOURCE_MEM, 0);
	pci->dbi_base = devm_ioremap_resource(dev, dbi_base);
	if (IS_ERR(pci->dbi_base))
		return PTR_ERR(pci->dbi_base);

	/* Fetch GPIOs */
	imx6_pcie->reset_gpio = of_get_named_gpio(node, "reset-gpio", 0);
	imx6_pcie->gpio_active_high = of_property_read_bool(node,
						"reset-gpio-active-high");
	if (gpio_is_valid(imx6_pcie->reset_gpio)) {
		ret = devm_gpio_request_one(dev, imx6_pcie->reset_gpio,
				imx6_pcie->gpio_active_high ?
					GPIOF_OUT_INIT_HIGH :
					GPIOF_OUT_INIT_LOW,
				"PCIe reset");
		if (ret) {
			dev_err(dev, "unable to get reset gpio\n");
			return ret;
		}
	} else if (imx6_pcie->reset_gpio == -EPROBE_DEFER) {
		return imx6_pcie->reset_gpio;
	}

	/* Fetch clocks */
	imx6_pcie->pcie_phy = devm_clk_get(dev, "pcie_phy");
	if (IS_ERR(imx6_pcie->pcie_phy)) {
		dev_err(dev, "pcie_phy clock source missing or invalid\n");
		return PTR_ERR(imx6_pcie->pcie_phy);
	}

	imx6_pcie->pcie_bus = devm_clk_get(dev, "pcie_bus");
	if (IS_ERR(imx6_pcie->pcie_bus)) {
		dev_err(dev, "pcie_bus clock source missing or invalid\n");
		return PTR_ERR(imx6_pcie->pcie_bus);
	}

	imx6_pcie->pcie = devm_clk_get(dev, "pcie");
	if (IS_ERR(imx6_pcie->pcie)) {
		dev_err(dev, "pcie clock source missing or invalid\n");
		return PTR_ERR(imx6_pcie->pcie);
	}

	switch (imx6_pcie->drvdata->variant) {
	case IMX6SX:
		imx6_pcie->pcie_inbound_axi = devm_clk_get(dev,
							   "pcie_inbound_axi");
		if (IS_ERR(imx6_pcie->pcie_inbound_axi)) {
			dev_err(dev, "pcie_inbound_axi clock missing or invalid\n");
			return PTR_ERR(imx6_pcie->pcie_inbound_axi);
		}
		break;
	case IMX8MQ:
		imx6_pcie->pcie_aux = devm_clk_get(dev, "pcie_aux");
		if (IS_ERR(imx6_pcie->pcie_aux)) {
			dev_err(dev, "pcie_aux clock source missing or invalid\n");
			return PTR_ERR(imx6_pcie->pcie_aux);
		}
		/* fall through */
	case IMX7D:
		if (dbi_base->start == IMX8MQ_PCIE2_BASE_ADDR)
			imx6_pcie->controller_id = 1;

		imx6_pcie->pciephy_reset = devm_reset_control_get_exclusive(dev,
									    "pciephy");
		if (IS_ERR(imx6_pcie->pciephy_reset)) {
			dev_err(dev, "Failed to get PCIEPHY reset control\n");
			return PTR_ERR(imx6_pcie->pciephy_reset);
		}

		imx6_pcie->apps_reset = devm_reset_control_get_exclusive(dev,
									 "apps");
		if (IS_ERR(imx6_pcie->apps_reset)) {
			dev_err(dev, "Failed to get PCIE APPS reset control\n");
			return PTR_ERR(imx6_pcie->apps_reset);
		}
		break;
	default:
		break;
	}

	/* Grab turnoff reset */
	imx6_pcie->turnoff_reset = devm_reset_control_get_optional_exclusive(dev, "turnoff");
	if (IS_ERR(imx6_pcie->turnoff_reset)) {
		dev_err(dev, "Failed to get TURNOFF reset control\n");
		return PTR_ERR(imx6_pcie->turnoff_reset);
	}

	/* Grab GPR config register range */
	imx6_pcie->iomuxc_gpr =
		 syscon_regmap_lookup_by_compatible("fsl,imx6q-iomuxc-gpr");
	if (IS_ERR(imx6_pcie->iomuxc_gpr)) {
		dev_err(dev, "unable to find iomuxc registers\n");
		return PTR_ERR(imx6_pcie->iomuxc_gpr);
	}

	/* Grab PCIe PHY Tx Settings */
	if (of_property_read_u32(node, "fsl,tx-deemph-gen1",
				 &imx6_pcie->tx_deemph_gen1))
		imx6_pcie->tx_deemph_gen1 = 0;

	if (of_property_read_u32(node, "fsl,tx-deemph-gen2-3p5db",
				 &imx6_pcie->tx_deemph_gen2_3p5db))
		imx6_pcie->tx_deemph_gen2_3p5db = 0;

	if (of_property_read_u32(node, "fsl,tx-deemph-gen2-6db",
				 &imx6_pcie->tx_deemph_gen2_6db))
		imx6_pcie->tx_deemph_gen2_6db = 20;

	if (of_property_read_u32(node, "fsl,tx-swing-full",
				 &imx6_pcie->tx_swing_full))
		imx6_pcie->tx_swing_full = 127;

	if (of_property_read_u32(node, "fsl,tx-swing-low",
				 &imx6_pcie->tx_swing_low))
		imx6_pcie->tx_swing_low = 127;

	/* Limit link speed */
	ret = of_property_read_u32(node, "fsl,max-link-speed",
				   &imx6_pcie->link_gen);
	if (ret)
		imx6_pcie->link_gen = 1;

	imx6_pcie->vpcie = devm_regulator_get_optional(&pdev->dev, "vpcie");
	if (IS_ERR(imx6_pcie->vpcie)) {
		if (PTR_ERR(imx6_pcie->vpcie) == -EPROBE_DEFER)
			return -EPROBE_DEFER;
		imx6_pcie->vpcie = NULL;
	}

	platform_set_drvdata(pdev, imx6_pcie);

	ret = imx6_pcie_attach_pd(dev);
	if (ret)
		return ret;

	ret = imx6_add_pcie_port(imx6_pcie, pdev);
	if (ret < 0)
		return ret;

	if (pci_msi_enabled()) {
		val = dw_pcie_readw_dbi(pci, PCIE_RC_IMX6_MSI_CAP +
					PCI_MSI_FLAGS);
		val |= PCI_MSI_FLAGS_ENABLE;
		dw_pcie_writew_dbi(pci, PCIE_RC_IMX6_MSI_CAP + PCI_MSI_FLAGS,
				   val);
	}

	return 0;
}

static void imx6_pcie_shutdown(struct platform_device *pdev)
{
	struct imx6_pcie *imx6_pcie = platform_get_drvdata(pdev);

	/* bring down link, so bootloader gets clean state in case of reboot */
	imx6_pcie_assert_core_reset(imx6_pcie);
}

static const struct imx6_pcie_drvdata drvdata[] = {
	[IMX6Q] = {
		.variant = IMX6Q,
		.flags = IMX6_PCIE_FLAG_IMX6_PHY |
			 IMX6_PCIE_FLAG_IMX6_SPEED_CHANGE,
	},
	[IMX6SX] = {
		.variant = IMX6SX,
		.flags = IMX6_PCIE_FLAG_IMX6_PHY |
<<<<<<< HEAD
			 IMX6_PCIE_FLAG_IMX6_SPEED_CHANGE,
=======
			 IMX6_PCIE_FLAG_IMX6_SPEED_CHANGE |
			 IMX6_PCIE_FLAG_SUPPORTS_SUSPEND,
>>>>>>> 0ecfebd2
	},
	[IMX6QP] = {
		.variant = IMX6QP,
		.flags = IMX6_PCIE_FLAG_IMX6_PHY |
			 IMX6_PCIE_FLAG_IMX6_SPEED_CHANGE,
	},
	[IMX7D] = {
		.variant = IMX7D,
<<<<<<< HEAD
=======
		.flags = IMX6_PCIE_FLAG_SUPPORTS_SUSPEND,
>>>>>>> 0ecfebd2
	},
	[IMX8MQ] = {
		.variant = IMX8MQ,
	},
};

static const struct of_device_id imx6_pcie_of_match[] = {
	{ .compatible = "fsl,imx6q-pcie",  .data = &drvdata[IMX6Q],  },
	{ .compatible = "fsl,imx6sx-pcie", .data = &drvdata[IMX6SX], },
	{ .compatible = "fsl,imx6qp-pcie", .data = &drvdata[IMX6QP], },
	{ .compatible = "fsl,imx7d-pcie",  .data = &drvdata[IMX7D],  },
	{ .compatible = "fsl,imx8mq-pcie", .data = &drvdata[IMX8MQ], } ,
	{},
};

static struct platform_driver imx6_pcie_driver = {
	.driver = {
		.name	= "imx6q-pcie",
		.of_match_table = imx6_pcie_of_match,
		.suppress_bind_attrs = true,
		.pm = &imx6_pcie_pm_ops,
		.probe_type = PROBE_PREFER_ASYNCHRONOUS,
	},
	.probe    = imx6_pcie_probe,
	.shutdown = imx6_pcie_shutdown,
};

static int __init imx6_pcie_init(void)
{
#ifdef CONFIG_ARM
	/*
	 * Since probe() can be deferred we need to make sure that
	 * hook_fault_code is not called after __init memory is freed
	 * by kernel and since imx6q_pcie_abort_handler() is a no-op,
	 * we can install the handler here without risking it
	 * accessing some uninitialized driver state.
	 */
	hook_fault_code(8, imx6q_pcie_abort_handler, SIGBUS, 0,
			"external abort on non-linefetch");
#endif

	return platform_driver_register(&imx6_pcie_driver);
}
device_initcall(imx6_pcie_init);<|MERGE_RESOLUTION|>--- conflicted
+++ resolved
@@ -52,10 +52,7 @@
 
 #define IMX6_PCIE_FLAG_IMX6_PHY			BIT(0)
 #define IMX6_PCIE_FLAG_IMX6_SPEED_CHANGE	BIT(1)
-<<<<<<< HEAD
-=======
 #define IMX6_PCIE_FLAG_SUPPORTS_SUSPEND		BIT(2)
->>>>>>> 0ecfebd2
 
 struct imx6_pcie_drvdata {
 	enum imx6_pcie_variants variant;
@@ -287,9 +284,6 @@
 	if (!(imx6_pcie->drvdata->flags & IMX6_PCIE_FLAG_IMX6_PHY))
 		return;
 
-	if (!(imx6_pcie->drvdata->flags & IMX6_PCIE_FLAG_IMX6_PHY))
-		return;
-
 	pcie_phy_read(imx6_pcie, PHY_RX_OVRD_IN_LO, &tmp);
 	tmp |= (PHY_RX_OVRD_IN_LO_RX_DATA_EN |
 		PHY_RX_OVRD_IN_LO_RX_PLL_EN);
@@ -686,9 +680,6 @@
 	if (!(imx6_pcie->drvdata->flags & IMX6_PCIE_FLAG_IMX6_PHY))
 		return 0;
 
-	if (!(imx6_pcie->drvdata->flags & IMX6_PCIE_FLAG_IMX6_PHY))
-		return 0;
-
 	switch (phy_rate) {
 	case 125000000:
 		/*
@@ -975,21 +966,11 @@
 	}
 }
 
-static inline bool imx6_pcie_supports_suspend(struct imx6_pcie *imx6_pcie)
-{
-	return (imx6_pcie->drvdata->variant == IMX7D ||
-		imx6_pcie->drvdata->variant == IMX6SX);
-}
-
 static int imx6_pcie_suspend_noirq(struct device *dev)
 {
 	struct imx6_pcie *imx6_pcie = dev_get_drvdata(dev);
 
-<<<<<<< HEAD
-	if (!imx6_pcie_supports_suspend(imx6_pcie))
-=======
 	if (!(imx6_pcie->drvdata->flags & IMX6_PCIE_FLAG_SUPPORTS_SUSPEND))
->>>>>>> 0ecfebd2
 		return 0;
 
 	imx6_pcie_pm_turnoff(imx6_pcie);
@@ -1005,11 +986,7 @@
 	struct imx6_pcie *imx6_pcie = dev_get_drvdata(dev);
 	struct pcie_port *pp = &imx6_pcie->pci->pp;
 
-<<<<<<< HEAD
-	if (!imx6_pcie_supports_suspend(imx6_pcie))
-=======
 	if (!(imx6_pcie->drvdata->flags & IMX6_PCIE_FLAG_SUPPORTS_SUSPEND))
->>>>>>> 0ecfebd2
 		return 0;
 
 	imx6_pcie_assert_core_reset(imx6_pcie);
@@ -1239,12 +1216,8 @@
 	[IMX6SX] = {
 		.variant = IMX6SX,
 		.flags = IMX6_PCIE_FLAG_IMX6_PHY |
-<<<<<<< HEAD
-			 IMX6_PCIE_FLAG_IMX6_SPEED_CHANGE,
-=======
 			 IMX6_PCIE_FLAG_IMX6_SPEED_CHANGE |
 			 IMX6_PCIE_FLAG_SUPPORTS_SUSPEND,
->>>>>>> 0ecfebd2
 	},
 	[IMX6QP] = {
 		.variant = IMX6QP,
@@ -1253,10 +1226,7 @@
 	},
 	[IMX7D] = {
 		.variant = IMX7D,
-<<<<<<< HEAD
-=======
 		.flags = IMX6_PCIE_FLAG_SUPPORTS_SUSPEND,
->>>>>>> 0ecfebd2
 	},
 	[IMX8MQ] = {
 		.variant = IMX8MQ,
