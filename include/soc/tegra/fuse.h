/* SPDX-License-Identifier: GPL-2.0-only */
/*
 * Copyright (c) 2012, NVIDIA CORPORATION.  All rights reserved.
 */

#ifndef __SOC_TEGRA_FUSE_H__
#define __SOC_TEGRA_FUSE_H__

#include <linux/types.h>

#define TEGRA20		0x20
#define TEGRA30		0x30
#define TEGRA114	0x35
#define TEGRA124	0x40
#define TEGRA132	0x13
#define TEGRA210	0x21
#define TEGRA186	0x18
#define TEGRA194	0x19
#define TEGRA234	0x23

#define TEGRA_FUSE_SKU_CALIB_0	0xf0
#define TEGRA30_FUSE_SATA_CALIB	0x124
#define TEGRA_FUSE_USB_CALIB_EXT_0 0x250

#ifndef __ASSEMBLY__

enum tegra_revision {
	TEGRA_REVISION_UNKNOWN = 0,
	TEGRA_REVISION_A01,
	TEGRA_REVISION_A02,
	TEGRA_REVISION_A03,
	TEGRA_REVISION_A03p,
	TEGRA_REVISION_A04,
	TEGRA_REVISION_MAX,
};

struct tegra_sku_info {
	int sku_id;
	int cpu_process_id;
	int cpu_speedo_id;
	int cpu_speedo_value;
	int cpu_iddq_value;
	int soc_process_id;
	int soc_speedo_id;
	int soc_speedo_value;
	int gpu_process_id;
	int gpu_speedo_id;
	int gpu_speedo_value;
	enum tegra_revision revision;
};

#ifdef CONFIG_ARCH_TEGRA
extern struct tegra_sku_info tegra_sku_info;
u32 tegra_read_straps(void);
u32 tegra_read_ram_code(void);
int tegra_fuse_readl(unsigned long offset, u32 *value);
<<<<<<< HEAD
=======
u32 tegra_read_chipid(void);
u8 tegra_get_chip_id(void);
u8 tegra_get_platform(void);
bool tegra_is_silicon(void);
>>>>>>> df0cc57e
#else
static struct tegra_sku_info tegra_sku_info __maybe_unused;

static inline u32 tegra_read_straps(void)
{
	return 0;
}

static inline u32 tegra_read_ram_code(void)
{
	return 0;
}

static inline int tegra_fuse_readl(unsigned long offset, u32 *value)
{
	return -ENODEV;
}
<<<<<<< HEAD
=======

static inline u32 tegra_read_chipid(void)
{
	return 0;
}

static inline u8 tegra_get_chip_id(void)
{
	return 0;
}

static inline u8 tegra_get_platform(void)
{
	return 0;
}

static inline bool tegra_is_silicon(void)
{
	return false;
}
>>>>>>> df0cc57e
#endif

struct device *tegra_soc_device_register(void);

#endif /* __ASSEMBLY__ */

#endif /* __SOC_TEGRA_FUSE_H__ */<|MERGE_RESOLUTION|>--- conflicted
+++ resolved
@@ -54,13 +54,10 @@
 u32 tegra_read_straps(void);
 u32 tegra_read_ram_code(void);
 int tegra_fuse_readl(unsigned long offset, u32 *value);
-<<<<<<< HEAD
-=======
 u32 tegra_read_chipid(void);
 u8 tegra_get_chip_id(void);
 u8 tegra_get_platform(void);
 bool tegra_is_silicon(void);
->>>>>>> df0cc57e
 #else
 static struct tegra_sku_info tegra_sku_info __maybe_unused;
 
@@ -78,8 +75,6 @@
 {
 	return -ENODEV;
 }
-<<<<<<< HEAD
-=======
 
 static inline u32 tegra_read_chipid(void)
 {
@@ -100,7 +95,6 @@
 {
 	return false;
 }
->>>>>>> df0cc57e
 #endif
 
 struct device *tegra_soc_device_register(void);
