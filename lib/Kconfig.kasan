# SPDX-License-Identifier: GPL-2.0-only
# This config refers to the generic KASAN mode.
config HAVE_ARCH_KASAN
	bool

config HAVE_ARCH_KASAN_SW_TAGS
	bool

config	HAVE_ARCH_KASAN_VMALLOC
	bool

config CC_HAS_KASAN_GENERIC
	def_bool $(cc-option, -fsanitize=kernel-address)

config CC_HAS_KASAN_SW_TAGS
	def_bool $(cc-option, -fsanitize=kernel-hwaddress)

config CC_HAS_WORKING_NOSANITIZE_ADDRESS
<<<<<<< HEAD
	def_bool !CC_IS_GCC || GCC_VERSION >= 80000
=======
	def_bool !CC_IS_GCC || GCC_VERSION >= 80300
>>>>>>> 2c92d787

config KASAN
	bool "KASAN: runtime memory debugger"
	depends on (HAVE_ARCH_KASAN && CC_HAS_KASAN_GENERIC) || \
		   (HAVE_ARCH_KASAN_SW_TAGS && CC_HAS_KASAN_SW_TAGS)
	depends on (SLUB && SYSFS) || (SLAB && !DEBUG_SLAB)
	depends on CC_HAS_WORKING_NOSANITIZE_ADDRESS
	help
	  Enables KASAN (KernelAddressSANitizer) - runtime memory debugger,
	  designed to find out-of-bounds accesses and use-after-free bugs.
	  See Documentation/dev-tools/kasan.rst for details.

choice
	prompt "KASAN mode"
	depends on KASAN
	default KASAN_GENERIC
	help
	  KASAN has two modes: generic KASAN (similar to userspace ASan,
	  x86_64/arm64/xtensa, enabled with CONFIG_KASAN_GENERIC) and
	  software tag-based KASAN (a version based on software memory
	  tagging, arm64 only, similar to userspace HWASan, enabled with
	  CONFIG_KASAN_SW_TAGS).
	  Both generic and tag-based KASAN are strictly debugging features.

config KASAN_GENERIC
	bool "Generic mode"
	depends on HAVE_ARCH_KASAN && CC_HAS_KASAN_GENERIC
	depends on (SLUB && SYSFS) || (SLAB && !DEBUG_SLAB)
	select SLUB_DEBUG if SLUB
	select CONSTRUCTORS
	select STACKDEPOT
	help
	  Enables generic KASAN mode.
	  Supported in both GCC and Clang. With GCC it requires version 4.9.2
	  or later for basic support and version 5.0 or later for detection of
	  out-of-bounds accesses for stack and global variables and for inline
	  instrumentation mode (CONFIG_KASAN_INLINE). With Clang it requires
	  version 3.7.0 or later and it doesn't support detection of
	  out-of-bounds accesses for global variables yet.
	  This mode consumes about 1/8th of available memory at kernel start
	  and introduces an overhead of ~x1.5 for the rest of the allocations.
	  The performance slowdown is ~x3.
	  For better error detection enable CONFIG_STACKTRACE.
	  Currently CONFIG_KASAN_GENERIC doesn't work with CONFIG_DEBUG_SLAB
	  (the resulting kernel does not boot).

config KASAN_SW_TAGS
	bool "Software tag-based mode"
	depends on HAVE_ARCH_KASAN_SW_TAGS && CC_HAS_KASAN_SW_TAGS
	depends on (SLUB && SYSFS) || (SLAB && !DEBUG_SLAB)
	select SLUB_DEBUG if SLUB
	select CONSTRUCTORS
	select STACKDEPOT
	help
	  Enables software tag-based KASAN mode.
	  This mode requires Top Byte Ignore support by the CPU and therefore
	  is only supported for arm64.
	  This mode requires Clang version 7.0.0 or later.
	  This mode consumes about 1/16th of available memory at kernel start
	  and introduces an overhead of ~20% for the rest of the allocations.
	  This mode may potentially introduce problems relating to pointer
	  casting and comparison, as it embeds tags into the top byte of each
	  pointer.
	  For better error detection enable CONFIG_STACKTRACE.
	  Currently CONFIG_KASAN_SW_TAGS doesn't work with CONFIG_DEBUG_SLAB
	  (the resulting kernel does not boot).

endchoice

choice
	prompt "Instrumentation type"
	depends on KASAN
	default KASAN_OUTLINE

config KASAN_OUTLINE
	bool "Outline instrumentation"
	help
	  Before every memory access compiler insert function call
	  __asan_load*/__asan_store*. These functions performs check
	  of shadow memory. This is slower than inline instrumentation,
	  however it doesn't bloat size of kernel's .text section so
	  much as inline does.

config KASAN_INLINE
	bool "Inline instrumentation"
	help
	  Compiler directly inserts code checking shadow memory before
	  memory accesses. This is faster than outline (in some workloads
	  it gives about x2 boost over outline instrumentation), but
	  make kernel's .text size much bigger.
	  For CONFIG_KASAN_GENERIC this requires GCC 5.0 or later.

endchoice

config KASAN_STACK_ENABLE
	bool "Enable stack instrumentation (unsafe)" if CC_IS_CLANG && !COMPILE_TEST
	depends on KASAN
	help
	  The LLVM stack address sanitizer has a know problem that
	  causes excessive stack usage in a lot of functions, see
	  https://bugs.llvm.org/show_bug.cgi?id=38809
	  Disabling asan-stack makes it safe to run kernels build
	  with clang-8 with KASAN enabled, though it loses some of
	  the functionality.
	  This feature is always disabled when compile-testing with clang
	  to avoid cluttering the output in stack overflow warnings,
	  but clang users can still enable it for builds without
	  CONFIG_COMPILE_TEST.	On gcc it is assumed to always be safe
	  to use and enabled by default.

config KASAN_STACK
	int
	default 1 if KASAN_STACK_ENABLE || CC_IS_GCC
	default 0

config KASAN_S390_4_LEVEL_PAGING
	bool "KASan: use 4-level paging"
	depends on KASAN && S390
	help
	  Compiling the kernel with KASan disables automatic 3-level vs
	  4-level paging selection. 3-level paging is used by default (up
	  to 3TB of RAM with KASan enabled). This options allows to force
	  4-level paging instead.

config KASAN_SW_TAGS_IDENTIFY
	bool "Enable memory corruption identification"
	depends on KASAN_SW_TAGS
	help
	  This option enables best-effort identification of bug type
	  (use-after-free or out-of-bounds) at the cost of increased
	  memory consumption.

config KASAN_VMALLOC
	bool "Back mappings in vmalloc space with real shadow memory"
	depends on KASAN && HAVE_ARCH_KASAN_VMALLOC
	help
	  By default, the shadow region for vmalloc space is the read-only
	  zero page. This means that KASAN cannot detect errors involving
	  vmalloc space.

	  Enabling this option will hook in to vmap/vmalloc and back those
	  mappings with real shadow memory allocated on demand. This allows
	  for KASAN to detect more sorts of errors (and to support vmapped
	  stacks), but at the cost of higher memory usage.

config TEST_KASAN
	tristate "Module for testing KASAN for bug detection"
	depends on m && KASAN
	help
	  This is a test module doing various nasty things like
	  out of bounds accesses, use after free. It is useful for testing
	  kernel debugging features like KASAN.<|MERGE_RESOLUTION|>--- conflicted
+++ resolved
@@ -16,11 +16,7 @@
 	def_bool $(cc-option, -fsanitize=kernel-hwaddress)
 
 config CC_HAS_WORKING_NOSANITIZE_ADDRESS
-<<<<<<< HEAD
-	def_bool !CC_IS_GCC || GCC_VERSION >= 80000
-=======
 	def_bool !CC_IS_GCC || GCC_VERSION >= 80300
->>>>>>> 2c92d787
 
 config KASAN
 	bool "KASAN: runtime memory debugger"
