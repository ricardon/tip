--- conflicted
+++ resolved
@@ -2485,18 +2485,13 @@
 
 int napi_skb_finish(int ret, struct sk_buff *skb)
 {
-<<<<<<< HEAD
 	int err = NET_RX_SUCCESS;
+
+	if (netpoll_receive_skb(skb))
+		return NET_RX_DROP;
 
 	switch (ret) {
 	case GRO_NORMAL:
-=======
-	if (netpoll_receive_skb(skb))
-		return NET_RX_DROP;
-
-	switch (__napi_gro_receive(napi, skb)) {
-	case -1:
->>>>>>> 52c0326b
 		return netif_receive_skb(skb);
 
 	case GRO_DROP:
@@ -2592,20 +2587,16 @@
 {
 	int err = NET_RX_SUCCESS;
 
+	if (netpoll_receive_skb(skb))
+		return NET_RX_DROP;
+
 	switch (ret) {
 	case GRO_NORMAL:
 	case GRO_HELD:
 		skb->protocol = eth_type_trans(skb, napi->dev);
 
-<<<<<<< HEAD
 		if (ret == GRO_NORMAL)
 			return netif_receive_skb(skb);
-=======
-	if (netpoll_receive_skb(skb))
-		goto out;
-
-	err = NET_RX_SUCCESS;
->>>>>>> 52c0326b
 
 		skb_gro_pull(skb, -ETH_HLEN);
 		break;
