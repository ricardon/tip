// SPDX-License-Identifier: GPL-2.0-only
/*
 * rt5514-spi.c  --  RT5514 SPI driver
 *
 * Copyright 2015 Realtek Semiconductor Corp.
 * Author: Oder Chiou <oder_chiou@realtek.com>
 */

#include <linux/module.h>
#include <linux/input.h>
#include <linux/spi/spi.h>
#include <linux/device.h>
#include <linux/init.h>
#include <linux/delay.h>
#include <linux/interrupt.h>
#include <linux/irq.h>
#include <linux/slab.h>
#include <linux/gpio.h>
#include <linux/sched.h>
#include <linux/uaccess.h>
#include <linux/regulator/consumer.h>
#include <linux/pm_qos.h>
#include <linux/sysfs.h>
#include <linux/clk.h>
#include <sound/core.h>
#include <sound/pcm.h>
#include <sound/pcm_params.h>
#include <sound/soc.h>
#include <sound/soc-dapm.h>
#include <sound/initval.h>
#include <sound/tlv.h>

#include "rt5514-spi.h"

#define DRV_NAME "rt5514-spi"

static struct spi_device *rt5514_spi;

struct rt5514_dsp {
	struct device *dev;
	struct delayed_work copy_work;
	struct mutex dma_lock;
	struct snd_pcm_substream *substream;
	unsigned int buf_base, buf_limit, buf_rp;
	size_t buf_size, get_size, dma_offset;
};

static const struct snd_pcm_hardware rt5514_spi_pcm_hardware = {
	.info			= SNDRV_PCM_INFO_MMAP |
				  SNDRV_PCM_INFO_MMAP_VALID |
				  SNDRV_PCM_INFO_INTERLEAVED,
	.formats		= SNDRV_PCM_FMTBIT_S16_LE,
	.period_bytes_min	= PAGE_SIZE,
	.period_bytes_max	= 0x20000 / 8,
	.periods_min		= 8,
	.periods_max		= 8,
	.channels_min		= 1,
	.channels_max		= 1,
	.buffer_bytes_max	= 0x20000,
};

static struct snd_soc_dai_driver rt5514_spi_dai = {
	.name = "rt5514-dsp-cpu-dai",
	.id = 0,
	.capture = {
		.stream_name = "DSP Capture",
		.channels_min = 1,
		.channels_max = 1,
		.rates = SNDRV_PCM_RATE_16000,
		.formats = SNDRV_PCM_FMTBIT_S16_LE,
	},
};

static void rt5514_spi_copy_work(struct work_struct *work)
{
	struct rt5514_dsp *rt5514_dsp =
		container_of(work, struct rt5514_dsp, copy_work.work);
	struct snd_pcm_runtime *runtime;
	size_t period_bytes, truncated_bytes = 0;
	unsigned int cur_wp, remain_data;
	u8 buf[8];

	mutex_lock(&rt5514_dsp->dma_lock);
	if (!rt5514_dsp->substream) {
		dev_err(rt5514_dsp->dev, "No pcm substream\n");
		goto done;
	}

	runtime = rt5514_dsp->substream->runtime;
	period_bytes = snd_pcm_lib_period_bytes(rt5514_dsp->substream);
	if (!period_bytes) {
		schedule_delayed_work(&rt5514_dsp->copy_work, 5);
		goto done;
	}

	if (rt5514_dsp->buf_size % period_bytes)
		rt5514_dsp->buf_size = (rt5514_dsp->buf_size / period_bytes) *
			period_bytes;

	if (rt5514_dsp->get_size >= rt5514_dsp->buf_size) {
		rt5514_spi_burst_read(RT5514_BUFFER_VOICE_WP, (u8 *)&buf,
			sizeof(buf));
		cur_wp = buf[0] | buf[1] << 8 | buf[2] << 16 |
					buf[3] << 24;

		if (cur_wp >= rt5514_dsp->buf_rp)
			remain_data = (cur_wp - rt5514_dsp->buf_rp);
		else
			remain_data =
				(rt5514_dsp->buf_limit - rt5514_dsp->buf_rp) +
				(cur_wp - rt5514_dsp->buf_base);

		if (remain_data < period_bytes) {
			schedule_delayed_work(&rt5514_dsp->copy_work, 5);
			goto done;
		}
	}

	if (rt5514_dsp->buf_rp + period_bytes <= rt5514_dsp->buf_limit) {
		rt5514_spi_burst_read(rt5514_dsp->buf_rp,
			runtime->dma_area + rt5514_dsp->dma_offset,
			period_bytes);

		if (rt5514_dsp->buf_rp + period_bytes == rt5514_dsp->buf_limit)
			rt5514_dsp->buf_rp = rt5514_dsp->buf_base;
		else
			rt5514_dsp->buf_rp += period_bytes;
	} else {
		truncated_bytes = rt5514_dsp->buf_limit - rt5514_dsp->buf_rp;
		rt5514_spi_burst_read(rt5514_dsp->buf_rp,
			runtime->dma_area + rt5514_dsp->dma_offset,
			truncated_bytes);

		rt5514_spi_burst_read(rt5514_dsp->buf_base,
			runtime->dma_area + rt5514_dsp->dma_offset +
			truncated_bytes, period_bytes - truncated_bytes);

		rt5514_dsp->buf_rp = rt5514_dsp->buf_base + period_bytes -
			truncated_bytes;
	}

	rt5514_dsp->get_size += period_bytes;
	rt5514_dsp->dma_offset += period_bytes;
	if (rt5514_dsp->dma_offset >= runtime->dma_bytes)
		rt5514_dsp->dma_offset = 0;

	snd_pcm_period_elapsed(rt5514_dsp->substream);

	schedule_delayed_work(&rt5514_dsp->copy_work, 5);

done:
	mutex_unlock(&rt5514_dsp->dma_lock);
}

static void rt5514_schedule_copy(struct rt5514_dsp *rt5514_dsp)
{
	u8 buf[8];

	if (!rt5514_dsp->substream)
		return;

	rt5514_dsp->get_size = 0;

	/**
	 * The address area x1800XXXX is the register address, and it cannot
	 * support spi burst read perfectly. So we use the spi burst read
	 * individually to make sure the data correctly.
	 */
	rt5514_spi_burst_read(RT5514_BUFFER_VOICE_BASE, (u8 *)&buf,
		sizeof(buf));
	rt5514_dsp->buf_base = buf[0] | buf[1] << 8 | buf[2] << 16 |
				buf[3] << 24;

	rt5514_spi_burst_read(RT5514_BUFFER_VOICE_LIMIT, (u8 *)&buf,
		sizeof(buf));
	rt5514_dsp->buf_limit = buf[0] | buf[1] << 8 | buf[2] << 16 |
				buf[3] << 24;

	rt5514_spi_burst_read(RT5514_BUFFER_VOICE_WP, (u8 *)&buf,
		sizeof(buf));
	rt5514_dsp->buf_rp = buf[0] | buf[1] << 8 | buf[2] << 16 |
				buf[3] << 24;

	if (rt5514_dsp->buf_rp % 8)
		rt5514_dsp->buf_rp = (rt5514_dsp->buf_rp / 8) * 8;

	rt5514_dsp->buf_size = rt5514_dsp->buf_limit - rt5514_dsp->buf_base;

	if (rt5514_dsp->buf_base && rt5514_dsp->buf_limit &&
		rt5514_dsp->buf_rp && rt5514_dsp->buf_size)
		schedule_delayed_work(&rt5514_dsp->copy_work, 0);
}

static irqreturn_t rt5514_spi_irq(int irq, void *data)
{
	struct rt5514_dsp *rt5514_dsp = data;

	rt5514_schedule_copy(rt5514_dsp);

	return IRQ_HANDLED;
}

/* PCM for streaming audio from the DSP buffer */
static int rt5514_spi_pcm_open(struct snd_soc_component *component,
			       struct snd_pcm_substream *substream)
{
	snd_soc_set_runtime_hwparams(substream, &rt5514_spi_pcm_hardware);

	return 0;
}

static int rt5514_spi_hw_params(struct snd_soc_component *component,
				struct snd_pcm_substream *substream,
				struct snd_pcm_hw_params *hw_params)
{
	struct rt5514_dsp *rt5514_dsp =
		snd_soc_component_get_drvdata(component);
	u8 buf[8];

	mutex_lock(&rt5514_dsp->dma_lock);
<<<<<<< HEAD
	ret = snd_pcm_lib_malloc_pages(substream, params_buffer_bytes(hw_params));
=======
>>>>>>> d8e2e0d2
	rt5514_dsp->substream = substream;
	rt5514_dsp->dma_offset = 0;

	/* Read IRQ status and schedule copy accordingly. */
	rt5514_spi_burst_read(RT5514_IRQ_CTRL, (u8 *)&buf, sizeof(buf));
	if (buf[0] & RT5514_IRQ_STATUS_BIT)
		rt5514_schedule_copy(rt5514_dsp);

	mutex_unlock(&rt5514_dsp->dma_lock);

	return 0;
}

static int rt5514_spi_hw_free(struct snd_soc_component *component,
			      struct snd_pcm_substream *substream)
{
	struct rt5514_dsp *rt5514_dsp =
		snd_soc_component_get_drvdata(component);

	mutex_lock(&rt5514_dsp->dma_lock);
	rt5514_dsp->substream = NULL;
	mutex_unlock(&rt5514_dsp->dma_lock);

	cancel_delayed_work_sync(&rt5514_dsp->copy_work);

<<<<<<< HEAD
	return snd_pcm_lib_free_pages(substream);
=======
	return 0;
>>>>>>> d8e2e0d2
}

static snd_pcm_uframes_t rt5514_spi_pcm_pointer(
		struct snd_soc_component *component,
		struct snd_pcm_substream *substream)
{
	struct snd_pcm_runtime *runtime = substream->runtime;
	struct rt5514_dsp *rt5514_dsp =
		snd_soc_component_get_drvdata(component);

	return bytes_to_frames(runtime, rt5514_dsp->dma_offset);
}


static int rt5514_spi_pcm_probe(struct snd_soc_component *component)
{
	struct rt5514_dsp *rt5514_dsp;
	int ret;

	rt5514_dsp = devm_kzalloc(component->dev, sizeof(*rt5514_dsp),
			GFP_KERNEL);
	if (!rt5514_dsp)
		return -ENOMEM;

	rt5514_dsp->dev = &rt5514_spi->dev;
	mutex_init(&rt5514_dsp->dma_lock);
	INIT_DELAYED_WORK(&rt5514_dsp->copy_work, rt5514_spi_copy_work);
	snd_soc_component_set_drvdata(component, rt5514_dsp);

	if (rt5514_spi->irq) {
		ret = devm_request_threaded_irq(&rt5514_spi->dev,
			rt5514_spi->irq, NULL, rt5514_spi_irq,
			IRQF_TRIGGER_RISING | IRQF_ONESHOT, "rt5514-spi",
			rt5514_dsp);
		if (ret)
			dev_err(&rt5514_spi->dev,
				"%s Failed to reguest IRQ: %d\n", __func__,
				ret);
		else
			device_init_wakeup(rt5514_dsp->dev, true);
	}

	return 0;
}

static int rt5514_spi_pcm_new(struct snd_soc_component *component,
			      struct snd_soc_pcm_runtime *rtd)
{
<<<<<<< HEAD
	snd_pcm_lib_preallocate_pages_for_all(rtd->pcm, SNDRV_DMA_TYPE_VMALLOC,
					      NULL, 0, 0);
=======
	snd_pcm_set_managed_buffer_all(rtd->pcm, SNDRV_DMA_TYPE_VMALLOC,
				       NULL, 0, 0);
>>>>>>> d8e2e0d2
	return 0;
}

static const struct snd_soc_component_driver rt5514_spi_component = {
	.name		= DRV_NAME,
	.probe		= rt5514_spi_pcm_probe,
	.open		= rt5514_spi_pcm_open,
	.hw_params	= rt5514_spi_hw_params,
	.hw_free	= rt5514_spi_hw_free,
	.pointer	= rt5514_spi_pcm_pointer,
	.pcm_construct	= rt5514_spi_pcm_new,
};

/**
 * rt5514_spi_burst_read - Read data from SPI by rt5514 address.
 * @addr: Start address.
 * @rxbuf: Data Buffer for reading.
 * @len: Data length, it must be a multiple of 8.
 *
 *
 * Returns true for success.
 */
int rt5514_spi_burst_read(unsigned int addr, u8 *rxbuf, size_t len)
{
	u8 spi_cmd = RT5514_SPI_CMD_BURST_READ;
	int status;
	u8 write_buf[8];
	unsigned int i, end, offset = 0;

	struct spi_message message;
	struct spi_transfer x[3];

	while (offset < len) {
		if (offset + RT5514_SPI_BUF_LEN <= len)
			end = RT5514_SPI_BUF_LEN;
		else
			end = len % RT5514_SPI_BUF_LEN;

		write_buf[0] = spi_cmd;
		write_buf[1] = ((addr + offset) & 0xff000000) >> 24;
		write_buf[2] = ((addr + offset) & 0x00ff0000) >> 16;
		write_buf[3] = ((addr + offset) & 0x0000ff00) >> 8;
		write_buf[4] = ((addr + offset) & 0x000000ff) >> 0;

		spi_message_init(&message);
		memset(x, 0, sizeof(x));

		x[0].len = 5;
		x[0].tx_buf = write_buf;
		spi_message_add_tail(&x[0], &message);

		x[1].len = 4;
		x[1].tx_buf = write_buf;
		spi_message_add_tail(&x[1], &message);

		x[2].len = end;
		x[2].rx_buf = rxbuf + offset;
		spi_message_add_tail(&x[2], &message);

		status = spi_sync(rt5514_spi, &message);

		if (status)
			return false;

		offset += RT5514_SPI_BUF_LEN;
	}

	for (i = 0; i < len; i += 8) {
		write_buf[0] = rxbuf[i + 0];
		write_buf[1] = rxbuf[i + 1];
		write_buf[2] = rxbuf[i + 2];
		write_buf[3] = rxbuf[i + 3];
		write_buf[4] = rxbuf[i + 4];
		write_buf[5] = rxbuf[i + 5];
		write_buf[6] = rxbuf[i + 6];
		write_buf[7] = rxbuf[i + 7];

		rxbuf[i + 0] = write_buf[7];
		rxbuf[i + 1] = write_buf[6];
		rxbuf[i + 2] = write_buf[5];
		rxbuf[i + 3] = write_buf[4];
		rxbuf[i + 4] = write_buf[3];
		rxbuf[i + 5] = write_buf[2];
		rxbuf[i + 6] = write_buf[1];
		rxbuf[i + 7] = write_buf[0];
	}

	return true;
}
EXPORT_SYMBOL_GPL(rt5514_spi_burst_read);

/**
 * rt5514_spi_burst_write - Write data to SPI by rt5514 address.
 * @addr: Start address.
 * @txbuf: Data Buffer for writng.
 * @len: Data length, it must be a multiple of 8.
 *
 *
 * Returns true for success.
 */
int rt5514_spi_burst_write(u32 addr, const u8 *txbuf, size_t len)
{
	u8 spi_cmd = RT5514_SPI_CMD_BURST_WRITE;
	u8 *write_buf;
	unsigned int i, end, offset = 0;

	write_buf = kmalloc(RT5514_SPI_BUF_LEN + 6, GFP_KERNEL);

	if (write_buf == NULL)
		return -ENOMEM;

	while (offset < len) {
		if (offset + RT5514_SPI_BUF_LEN <= len)
			end = RT5514_SPI_BUF_LEN;
		else
			end = len % RT5514_SPI_BUF_LEN;

		write_buf[0] = spi_cmd;
		write_buf[1] = ((addr + offset) & 0xff000000) >> 24;
		write_buf[2] = ((addr + offset) & 0x00ff0000) >> 16;
		write_buf[3] = ((addr + offset) & 0x0000ff00) >> 8;
		write_buf[4] = ((addr + offset) & 0x000000ff) >> 0;

		for (i = 0; i < end; i += 8) {
			write_buf[i + 12] = txbuf[offset + i + 0];
			write_buf[i + 11] = txbuf[offset + i + 1];
			write_buf[i + 10] = txbuf[offset + i + 2];
			write_buf[i +  9] = txbuf[offset + i + 3];
			write_buf[i +  8] = txbuf[offset + i + 4];
			write_buf[i +  7] = txbuf[offset + i + 5];
			write_buf[i +  6] = txbuf[offset + i + 6];
			write_buf[i +  5] = txbuf[offset + i + 7];
		}

		write_buf[end + 5] = spi_cmd;

		spi_write(rt5514_spi, write_buf, end + 6);

		offset += RT5514_SPI_BUF_LEN;
	}

	kfree(write_buf);

	return 0;
}
EXPORT_SYMBOL_GPL(rt5514_spi_burst_write);

static int rt5514_spi_probe(struct spi_device *spi)
{
	int ret;

	rt5514_spi = spi;

	ret = devm_snd_soc_register_component(&spi->dev,
					      &rt5514_spi_component,
					      &rt5514_spi_dai, 1);
	if (ret < 0) {
		dev_err(&spi->dev, "Failed to register component.\n");
		return ret;
	}

	return 0;
}

static int __maybe_unused rt5514_suspend(struct device *dev)
{
	int irq = to_spi_device(dev)->irq;

	if (device_may_wakeup(dev))
		enable_irq_wake(irq);

	return 0;
}

static int __maybe_unused rt5514_resume(struct device *dev)
{
	struct rt5514_dsp *rt5514_dsp = dev_get_drvdata(dev);
	int irq = to_spi_device(dev)->irq;
	u8 buf[8];

	if (device_may_wakeup(dev))
		disable_irq_wake(irq);

	if (rt5514_dsp) {
		if (rt5514_dsp->substream) {
			rt5514_spi_burst_read(RT5514_IRQ_CTRL, (u8 *)&buf,
				sizeof(buf));
			if (buf[0] & RT5514_IRQ_STATUS_BIT)
				rt5514_schedule_copy(rt5514_dsp);
		}
	}

	return 0;
}

static const struct dev_pm_ops rt5514_pm_ops = {
	SET_SYSTEM_SLEEP_PM_OPS(rt5514_suspend, rt5514_resume)
};

static const struct of_device_id rt5514_of_match[] = {
	{ .compatible = "realtek,rt5514", },
	{},
};
MODULE_DEVICE_TABLE(of, rt5514_of_match);

static struct spi_driver rt5514_spi_driver = {
	.driver = {
		.name = "rt5514",
		.pm = &rt5514_pm_ops,
		.of_match_table = of_match_ptr(rt5514_of_match),
	},
	.probe = rt5514_spi_probe,
};
module_spi_driver(rt5514_spi_driver);

MODULE_DESCRIPTION("RT5514 SPI driver");
MODULE_AUTHOR("Oder Chiou <oder_chiou@realtek.com>");
MODULE_LICENSE("GPL v2");<|MERGE_RESOLUTION|>--- conflicted
+++ resolved
@@ -218,10 +218,6 @@
 	u8 buf[8];
 
 	mutex_lock(&rt5514_dsp->dma_lock);
-<<<<<<< HEAD
-	ret = snd_pcm_lib_malloc_pages(substream, params_buffer_bytes(hw_params));
-=======
->>>>>>> d8e2e0d2
 	rt5514_dsp->substream = substream;
 	rt5514_dsp->dma_offset = 0;
 
@@ -247,11 +243,7 @@
 
 	cancel_delayed_work_sync(&rt5514_dsp->copy_work);
 
-<<<<<<< HEAD
-	return snd_pcm_lib_free_pages(substream);
-=======
-	return 0;
->>>>>>> d8e2e0d2
+	return 0;
 }
 
 static snd_pcm_uframes_t rt5514_spi_pcm_pointer(
@@ -300,13 +292,8 @@
 static int rt5514_spi_pcm_new(struct snd_soc_component *component,
 			      struct snd_soc_pcm_runtime *rtd)
 {
-<<<<<<< HEAD
-	snd_pcm_lib_preallocate_pages_for_all(rtd->pcm, SNDRV_DMA_TYPE_VMALLOC,
-					      NULL, 0, 0);
-=======
 	snd_pcm_set_managed_buffer_all(rtd->pcm, SNDRV_DMA_TYPE_VMALLOC,
 				       NULL, 0, 0);
->>>>>>> d8e2e0d2
 	return 0;
 }
 
