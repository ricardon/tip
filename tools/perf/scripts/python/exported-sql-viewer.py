<<<<<<< HEAD
=======
#!/usr/bin/env python2
>>>>>>> c978b946
# SPDX-License-Identifier: GPL-2.0
# exported-sql-viewer.py: view data from sql database
# Copyright (c) 2014-2018, Intel Corporation.

# To use this script you will need to have exported data using either the
# export-to-sqlite.py or the export-to-postgresql.py script.  Refer to those
# scripts for details.
#
# Following on from the example in the export scripts, a
# call-graph can be displayed for the pt_example database like this:
#
#	python tools/perf/scripts/python/exported-sql-viewer.py pt_example
#
# Note that for PostgreSQL, this script supports connecting to remote databases
# by setting hostname, port, username, password, and dbname e.g.
#
#	python tools/perf/scripts/python/exported-sql-viewer.py "hostname=myhost username=myuser password=mypassword dbname=pt_example"
#
# The result is a GUI window with a tree representing a context-sensitive
# call-graph.  Expanding a couple of levels of the tree and adjusting column
# widths to suit will display something like:
#
#                                         Call Graph: pt_example
# Call Path                          Object      Count   Time(ns)  Time(%)  Branch Count   Branch Count(%)
# v- ls
#     v- 2638:2638
#         v- _start                  ld-2.19.so    1     10074071   100.0         211135            100.0
#           |- unknown               unknown       1        13198     0.1              1              0.0
#           >- _dl_start             ld-2.19.so    1      1400980    13.9          19637              9.3
#           >- _d_linit_internal     ld-2.19.so    1       448152     4.4          11094              5.3
#           v-__libc_start_main@plt  ls            1      8211741    81.5         180397             85.4
#              >- _dl_fixup          ld-2.19.so    1         7607     0.1            108              0.1
#              >- __cxa_atexit       libc-2.19.so  1        11737     0.1             10              0.0
#              >- __libc_csu_init    ls            1        10354     0.1             10              0.0
#              |- _setjmp            libc-2.19.so  1            0     0.0              4              0.0
#              v- main               ls            1      8182043    99.6         180254             99.9
#
# Points to note:
#	The top level is a command name (comm)
#	The next level is a thread (pid:tid)
#	Subsequent levels are functions
#	'Count' is the number of calls
#	'Time' is the elapsed time until the function returns
#	Percentages are relative to the level above
#	'Branch Count' is the total number of branches for that function and all
#       functions that it calls

# There is also a "All branches" report, which displays branches and
# possibly disassembly.  However, presently, the only supported disassembler is
# Intel XED, and additionally the object code must be present in perf build ID
# cache. To use Intel XED, libxed.so must be present. To build and install
# libxed.so:
#            git clone https://github.com/intelxed/mbuild.git mbuild
#            git clone https://github.com/intelxed/xed
#            cd xed
#            ./mfile.py --share
#            sudo ./mfile.py --prefix=/usr/local install
#            sudo ldconfig
#
# Example report:
#
# Time           CPU  Command  PID    TID    Branch Type            In Tx  Branch
# 8107675239590  2    ls       22011  22011  return from interrupt  No     ffffffff86a00a67 native_irq_return_iret ([kernel]) -> 7fab593ea260 _start (ld-2.19.so)
#                                                                              7fab593ea260 48 89 e7                                        mov %rsp, %rdi
# 8107675239899  2    ls       22011  22011  hardware interrupt     No         7fab593ea260 _start (ld-2.19.so) -> ffffffff86a012e0 page_fault ([kernel])
# 8107675241900  2    ls       22011  22011  return from interrupt  No     ffffffff86a00a67 native_irq_return_iret ([kernel]) -> 7fab593ea260 _start (ld-2.19.so)
#                                                                              7fab593ea260 48 89 e7                                        mov %rsp, %rdi
#                                                                              7fab593ea263 e8 c8 06 00 00                                  callq  0x7fab593ea930
# 8107675241900  2    ls       22011  22011  call                   No         7fab593ea263 _start+0x3 (ld-2.19.so) -> 7fab593ea930 _dl_start (ld-2.19.so)
#                                                                              7fab593ea930 55                                              pushq  %rbp
#                                                                              7fab593ea931 48 89 e5                                        mov %rsp, %rbp
#                                                                              7fab593ea934 41 57                                           pushq  %r15
#                                                                              7fab593ea936 41 56                                           pushq  %r14
#                                                                              7fab593ea938 41 55                                           pushq  %r13
#                                                                              7fab593ea93a 41 54                                           pushq  %r12
#                                                                              7fab593ea93c 53                                              pushq  %rbx
#                                                                              7fab593ea93d 48 89 fb                                        mov %rdi, %rbx
#                                                                              7fab593ea940 48 83 ec 68                                     sub $0x68, %rsp
#                                                                              7fab593ea944 0f 31                                           rdtsc
#                                                                              7fab593ea946 48 c1 e2 20                                     shl $0x20, %rdx
#                                                                              7fab593ea94a 89 c0                                           mov %eax, %eax
#                                                                              7fab593ea94c 48 09 c2                                        or %rax, %rdx
#                                                                              7fab593ea94f 48 8b 05 1a 15 22 00                            movq  0x22151a(%rip), %rax
# 8107675242232  2    ls       22011  22011  hardware interrupt     No         7fab593ea94f _dl_start+0x1f (ld-2.19.so) -> ffffffff86a012e0 page_fault ([kernel])
# 8107675242900  2    ls       22011  22011  return from interrupt  No     ffffffff86a00a67 native_irq_return_iret ([kernel]) -> 7fab593ea94f _dl_start+0x1f (ld-2.19.so)
#                                                                              7fab593ea94f 48 8b 05 1a 15 22 00                            movq  0x22151a(%rip), %rax
#                                                                              7fab593ea956 48 89 15 3b 13 22 00                            movq  %rdx, 0x22133b(%rip)
# 8107675243232  2    ls       22011  22011  hardware interrupt     No         7fab593ea956 _dl_start+0x26 (ld-2.19.so) -> ffffffff86a012e0 page_fault ([kernel])

import sys
import weakref
import threading
import string
import cPickle
import re
import os
from PySide.QtCore import *
from PySide.QtGui import *
from PySide.QtSql import *
from decimal import *
from ctypes import *
from multiprocessing import Process, Array, Value, Event

# Data formatting helpers

def tohex(ip):
	if ip < 0:
		ip += 1 << 64
	return "%x" % ip

def offstr(offset):
	if offset:
		return "+0x%x" % offset
	return ""

def dsoname(name):
	if name == "[kernel.kallsyms]":
		return "[kernel]"
	return name

def findnth(s, sub, n, offs=0):
	pos = s.find(sub)
	if pos < 0:
		return pos
	if n <= 1:
		return offs + pos
	return findnth(s[pos + 1:], sub, n - 1, offs + pos + 1)

# Percent to one decimal place

def PercentToOneDP(n, d):
	if not d:
		return "0.0"
	x = (n * Decimal(100)) / d
	return str(x.quantize(Decimal(".1"), rounding=ROUND_HALF_UP))

# Helper for queries that must not fail

def QueryExec(query, stmt):
	ret = query.exec_(stmt)
	if not ret:
		raise Exception("Query failed: " + query.lastError().text())

# Background thread

class Thread(QThread):

	done = Signal(object)

	def __init__(self, task, param=None, parent=None):
		super(Thread, self).__init__(parent)
		self.task = task
		self.param = param

	def run(self):
		while True:
			if self.param is None:
				done, result = self.task()
			else:
				done, result = self.task(self.param)
			self.done.emit(result)
			if done:
				break

# Tree data model

class TreeModel(QAbstractItemModel):

	def __init__(self, root, parent=None):
		super(TreeModel, self).__init__(parent)
		self.root = root
		self.last_row_read = 0

	def Item(self, parent):
		if parent.isValid():
			return parent.internalPointer()
		else:
			return self.root

	def rowCount(self, parent):
		result = self.Item(parent).childCount()
		if result < 0:
			result = 0
			self.dataChanged.emit(parent, parent)
		return result

	def hasChildren(self, parent):
		return self.Item(parent).hasChildren()

	def headerData(self, section, orientation, role):
		if role == Qt.TextAlignmentRole:
			return self.columnAlignment(section)
		if role != Qt.DisplayRole:
			return None
		if orientation != Qt.Horizontal:
			return None
		return self.columnHeader(section)

	def parent(self, child):
		child_item = child.internalPointer()
		if child_item is self.root:
			return QModelIndex()
		parent_item = child_item.getParentItem()
		return self.createIndex(parent_item.getRow(), 0, parent_item)

	def index(self, row, column, parent):
		child_item = self.Item(parent).getChildItem(row)
		return self.createIndex(row, column, child_item)

	def DisplayData(self, item, index):
		return item.getData(index.column())

	def FetchIfNeeded(self, row):
		if row > self.last_row_read:
			self.last_row_read = row
			if row + 10 >= self.root.child_count:
				self.fetcher.Fetch(glb_chunk_sz)

	def columnAlignment(self, column):
		return Qt.AlignLeft

	def columnFont(self, column):
		return None

	def data(self, index, role):
		if role == Qt.TextAlignmentRole:
			return self.columnAlignment(index.column())
		if role == Qt.FontRole:
			return self.columnFont(index.column())
		if role != Qt.DisplayRole:
			return None
		item = index.internalPointer()
		return self.DisplayData(item, index)

# Table data model

class TableModel(QAbstractTableModel):

	def __init__(self, parent=None):
		super(TableModel, self).__init__(parent)
		self.child_count = 0
		self.child_items = []
		self.last_row_read = 0

	def Item(self, parent):
		if parent.isValid():
			return parent.internalPointer()
		else:
			return self

	def rowCount(self, parent):
		return self.child_count

	def headerData(self, section, orientation, role):
		if role == Qt.TextAlignmentRole:
			return self.columnAlignment(section)
		if role != Qt.DisplayRole:
			return None
		if orientation != Qt.Horizontal:
			return None
		return self.columnHeader(section)

	def index(self, row, column, parent):
		return self.createIndex(row, column, self.child_items[row])

	def DisplayData(self, item, index):
		return item.getData(index.column())

	def FetchIfNeeded(self, row):
		if row > self.last_row_read:
			self.last_row_read = row
			if row + 10 >= self.child_count:
				self.fetcher.Fetch(glb_chunk_sz)

	def columnAlignment(self, column):
		return Qt.AlignLeft

	def columnFont(self, column):
		return None

	def data(self, index, role):
		if role == Qt.TextAlignmentRole:
			return self.columnAlignment(index.column())
		if role == Qt.FontRole:
			return self.columnFont(index.column())
		if role != Qt.DisplayRole:
			return None
		item = index.internalPointer()
		return self.DisplayData(item, index)

# Model cache

model_cache = weakref.WeakValueDictionary()
model_cache_lock = threading.Lock()

def LookupCreateModel(model_name, create_fn):
	model_cache_lock.acquire()
	try:
		model = model_cache[model_name]
	except:
		model = None
	if model is None:
		model = create_fn()
		model_cache[model_name] = model
	model_cache_lock.release()
	return model

# Find bar

class FindBar():

	def __init__(self, parent, finder, is_reg_expr=False):
		self.finder = finder
		self.context = []
		self.last_value = None
		self.last_pattern = None

		label = QLabel("Find:")
		label.setSizePolicy(QSizePolicy.Fixed, QSizePolicy.Fixed)

		self.textbox = QComboBox()
		self.textbox.setEditable(True)
		self.textbox.currentIndexChanged.connect(self.ValueChanged)

		self.progress = QProgressBar()
		self.progress.setRange(0, 0)
		self.progress.hide()

		if is_reg_expr:
			self.pattern = QCheckBox("Regular Expression")
		else:
			self.pattern = QCheckBox("Pattern")
		self.pattern.setSizePolicy(QSizePolicy.Fixed, QSizePolicy.Fixed)

		self.next_button = QToolButton()
		self.next_button.setIcon(parent.style().standardIcon(QStyle.SP_ArrowDown))
		self.next_button.released.connect(lambda: self.NextPrev(1))

		self.prev_button = QToolButton()
		self.prev_button.setIcon(parent.style().standardIcon(QStyle.SP_ArrowUp))
		self.prev_button.released.connect(lambda: self.NextPrev(-1))

		self.close_button = QToolButton()
		self.close_button.setIcon(parent.style().standardIcon(QStyle.SP_DockWidgetCloseButton))
		self.close_button.released.connect(self.Deactivate)

		self.hbox = QHBoxLayout()
		self.hbox.setContentsMargins(0, 0, 0, 0)

		self.hbox.addWidget(label)
		self.hbox.addWidget(self.textbox)
		self.hbox.addWidget(self.progress)
		self.hbox.addWidget(self.pattern)
		self.hbox.addWidget(self.next_button)
		self.hbox.addWidget(self.prev_button)
		self.hbox.addWidget(self.close_button)

		self.bar = QWidget()
		self.bar.setLayout(self.hbox);
		self.bar.hide()

	def Widget(self):
		return self.bar

	def Activate(self):
		self.bar.show()
		self.textbox.setFocus()

	def Deactivate(self):
		self.bar.hide()

	def Busy(self):
		self.textbox.setEnabled(False)
		self.pattern.hide()
		self.next_button.hide()
		self.prev_button.hide()
		self.progress.show()

	def Idle(self):
		self.textbox.setEnabled(True)
		self.progress.hide()
		self.pattern.show()
		self.next_button.show()
		self.prev_button.show()

	def Find(self, direction):
		value = self.textbox.currentText()
		pattern = self.pattern.isChecked()
		self.last_value = value
		self.last_pattern = pattern
		self.finder.Find(value, direction, pattern, self.context)

	def ValueChanged(self):
		value = self.textbox.currentText()
		pattern = self.pattern.isChecked()
		index = self.textbox.currentIndex()
		data = self.textbox.itemData(index)
		# Store the pattern in the combo box to keep it with the text value
		if data == None:
			self.textbox.setItemData(index, pattern)
		else:
			self.pattern.setChecked(data)
		self.Find(0)

	def NextPrev(self, direction):
		value = self.textbox.currentText()
		pattern = self.pattern.isChecked()
		if value != self.last_value:
			index = self.textbox.findText(value)
			# Allow for a button press before the value has been added to the combo box
			if index < 0:
				index = self.textbox.count()
				self.textbox.addItem(value, pattern)
				self.textbox.setCurrentIndex(index)
				return
			else:
				self.textbox.setItemData(index, pattern)
		elif pattern != self.last_pattern:
			# Keep the pattern recorded in the combo box up to date
			index = self.textbox.currentIndex()
			self.textbox.setItemData(index, pattern)
		self.Find(direction)

	def NotFound(self):
		QMessageBox.information(self.bar, "Find", "'" + self.textbox.currentText() + "' not found")

# Context-sensitive call graph data model item base

class CallGraphLevelItemBase(object):

	def __init__(self, glb, row, parent_item):
		self.glb = glb
		self.row = row
		self.parent_item = parent_item
		self.query_done = False;
		self.child_count = 0
		self.child_items = []

	def getChildItem(self, row):
		return self.child_items[row]

	def getParentItem(self):
		return self.parent_item

	def getRow(self):
		return self.row

	def childCount(self):
		if not self.query_done:
			self.Select()
			if not self.child_count:
				return -1
		return self.child_count

	def hasChildren(self):
		if not self.query_done:
			return True
		return self.child_count > 0

	def getData(self, column):
		return self.data[column]

# Context-sensitive call graph data model level 2+ item base

class CallGraphLevelTwoPlusItemBase(CallGraphLevelItemBase):

	def __init__(self, glb, row, comm_id, thread_id, call_path_id, time, branch_count, parent_item):
		super(CallGraphLevelTwoPlusItemBase, self).__init__(glb, row, parent_item)
		self.comm_id = comm_id
		self.thread_id = thread_id
		self.call_path_id = call_path_id
		self.branch_count = branch_count
		self.time = time

	def Select(self):
		self.query_done = True;
		query = QSqlQuery(self.glb.db)
		QueryExec(query, "SELECT call_path_id, name, short_name, COUNT(calls.id), SUM(return_time - call_time), SUM(branch_count)"
					" FROM calls"
					" INNER JOIN call_paths ON calls.call_path_id = call_paths.id"
					" INNER JOIN symbols ON call_paths.symbol_id = symbols.id"
					" INNER JOIN dsos ON symbols.dso_id = dsos.id"
					" WHERE parent_call_path_id = " + str(self.call_path_id) +
					" AND comm_id = " + str(self.comm_id) +
					" AND thread_id = " + str(self.thread_id) +
					" GROUP BY call_path_id, name, short_name"
					" ORDER BY call_path_id")
		while query.next():
			child_item = CallGraphLevelThreeItem(self.glb, self.child_count, self.comm_id, self.thread_id, query.value(0), query.value(1), query.value(2), query.value(3), int(query.value(4)), int(query.value(5)), self)
			self.child_items.append(child_item)
			self.child_count += 1

# Context-sensitive call graph data model level three item

class CallGraphLevelThreeItem(CallGraphLevelTwoPlusItemBase):

	def __init__(self, glb, row, comm_id, thread_id, call_path_id, name, dso, count, time, branch_count, parent_item):
		super(CallGraphLevelThreeItem, self).__init__(glb, row, comm_id, thread_id, call_path_id, time, branch_count, parent_item)
		dso = dsoname(dso)
		self.data = [ name, dso, str(count), str(time), PercentToOneDP(time, parent_item.time), str(branch_count), PercentToOneDP(branch_count, parent_item.branch_count) ]
		self.dbid = call_path_id

# Context-sensitive call graph data model level two item

class CallGraphLevelTwoItem(CallGraphLevelTwoPlusItemBase):

	def __init__(self, glb, row, comm_id, thread_id, pid, tid, parent_item):
		super(CallGraphLevelTwoItem, self).__init__(glb, row, comm_id, thread_id, 1, 0, 0, parent_item)
		self.data = [str(pid) + ":" + str(tid), "", "", "", "", "", ""]
		self.dbid = thread_id

	def Select(self):
		super(CallGraphLevelTwoItem, self).Select()
		for child_item in self.child_items:
			self.time += child_item.time
			self.branch_count += child_item.branch_count
		for child_item in self.child_items:
			child_item.data[4] = PercentToOneDP(child_item.time, self.time)
			child_item.data[6] = PercentToOneDP(child_item.branch_count, self.branch_count)

# Context-sensitive call graph data model level one item

class CallGraphLevelOneItem(CallGraphLevelItemBase):

	def __init__(self, glb, row, comm_id, comm, parent_item):
		super(CallGraphLevelOneItem, self).__init__(glb, row, parent_item)
		self.data = [comm, "", "", "", "", "", ""]
		self.dbid = comm_id

	def Select(self):
		self.query_done = True;
		query = QSqlQuery(self.glb.db)
		QueryExec(query, "SELECT thread_id, pid, tid"
					" FROM comm_threads"
					" INNER JOIN threads ON thread_id = threads.id"
					" WHERE comm_id = " + str(self.dbid))
		while query.next():
			child_item = CallGraphLevelTwoItem(self.glb, self.child_count, self.dbid, query.value(0), query.value(1), query.value(2), self)
			self.child_items.append(child_item)
			self.child_count += 1

# Context-sensitive call graph data model root item

class CallGraphRootItem(CallGraphLevelItemBase):

	def __init__(self, glb):
		super(CallGraphRootItem, self).__init__(glb, 0, None)
		self.dbid = 0
		self.query_done = True;
		query = QSqlQuery(glb.db)
		QueryExec(query, "SELECT id, comm FROM comms")
		while query.next():
			if not query.value(0):
				continue
			child_item = CallGraphLevelOneItem(glb, self.child_count, query.value(0), query.value(1), self)
			self.child_items.append(child_item)
			self.child_count += 1

# Context-sensitive call graph data model

class CallGraphModel(TreeModel):

	def __init__(self, glb, parent=None):
		super(CallGraphModel, self).__init__(CallGraphRootItem(glb), parent)
		self.glb = glb

	def columnCount(self, parent=None):
		return 7

	def columnHeader(self, column):
		headers = ["Call Path", "Object", "Count ", "Time (ns) ", "Time (%) ", "Branch Count ", "Branch Count (%) "]
		return headers[column]

	def columnAlignment(self, column):
		alignment = [ Qt.AlignLeft, Qt.AlignLeft, Qt.AlignRight, Qt.AlignRight, Qt.AlignRight, Qt.AlignRight, Qt.AlignRight ]
		return alignment[column]

	def FindSelect(self, value, pattern, query):
		if pattern:
			# postgresql and sqlite pattern patching differences:
			#   postgresql LIKE is case sensitive but sqlite LIKE is not
			#   postgresql LIKE allows % and _ to be escaped with \ but sqlite LIKE does not
			#   postgresql supports ILIKE which is case insensitive
			#   sqlite supports GLOB (text only) which uses * and ? and is case sensitive
			if not self.glb.dbref.is_sqlite3:
				# Escape % and _
				s = value.replace("%", "\%")
				s = s.replace("_", "\_")
				# Translate * and ? into SQL LIKE pattern characters % and _
				trans = string.maketrans("*?", "%_")
				match = " LIKE '" + str(s).translate(trans) + "'"
			else:
				match = " GLOB '" + str(value) + "'"
		else:
			match = " = '" + str(value) + "'"
		QueryExec(query, "SELECT call_path_id, comm_id, thread_id"
						" FROM calls"
						" INNER JOIN call_paths ON calls.call_path_id = call_paths.id"
						" INNER JOIN symbols ON call_paths.symbol_id = symbols.id"
						" WHERE symbols.name" + match +
						" GROUP BY comm_id, thread_id, call_path_id"
						" ORDER BY comm_id, thread_id, call_path_id")

	def FindPath(self, query):
		# Turn the query result into a list of ids that the tree view can walk
		# to open the tree at the right place.
		ids = []
		parent_id = query.value(0)
		while parent_id:
			ids.insert(0, parent_id)
			q2 = QSqlQuery(self.glb.db)
			QueryExec(q2, "SELECT parent_id"
					" FROM call_paths"
					" WHERE id = " + str(parent_id))
			if not q2.next():
				break
			parent_id = q2.value(0)
		# The call path root is not used
		if ids[0] == 1:
			del ids[0]
		ids.insert(0, query.value(2))
		ids.insert(0, query.value(1))
		return ids

	def Found(self, query, found):
		if found:
			return self.FindPath(query)
		return []

	def FindValue(self, value, pattern, query, last_value, last_pattern):
		if last_value == value and pattern == last_pattern:
			found = query.first()
		else:
			self.FindSelect(value, pattern, query)
			found = query.next()
		return self.Found(query, found)

	def FindNext(self, query):
		found = query.next()
		if not found:
			found = query.first()
		return self.Found(query, found)

	def FindPrev(self, query):
		found = query.previous()
		if not found:
			found = query.last()
		return self.Found(query, found)

	def FindThread(self, c):
		if c.direction == 0 or c.value != c.last_value or c.pattern != c.last_pattern:
			ids = self.FindValue(c.value, c.pattern, c.query, c.last_value, c.last_pattern)
		elif c.direction > 0:
			ids = self.FindNext(c.query)
		else:
			ids = self.FindPrev(c.query)
		return (True, ids)

	def Find(self, value, direction, pattern, context, callback):
		class Context():
			def __init__(self, *x):
				self.value, self.direction, self.pattern, self.query, self.last_value, self.last_pattern = x
			def Update(self, *x):
				self.value, self.direction, self.pattern, self.last_value, self.last_pattern = x + (self.value, self.pattern)
		if len(context):
			context[0].Update(value, direction, pattern)
		else:
			context.append(Context(value, direction, pattern, QSqlQuery(self.glb.db), None, None))
		# Use a thread so the UI is not blocked during the SELECT
		thread = Thread(self.FindThread, context[0])
		thread.done.connect(lambda ids, t=thread, c=callback: self.FindDone(t, c, ids), Qt.QueuedConnection)
		thread.start()

	def FindDone(self, thread, callback, ids):
		callback(ids)

# Vertical widget layout

class VBox():

	def __init__(self, w1, w2, w3=None):
		self.vbox = QWidget()
		self.vbox.setLayout(QVBoxLayout());

		self.vbox.layout().setContentsMargins(0, 0, 0, 0)

		self.vbox.layout().addWidget(w1)
		self.vbox.layout().addWidget(w2)
		if w3:
			self.vbox.layout().addWidget(w3)

	def Widget(self):
		return self.vbox

# Context-sensitive call graph window

class CallGraphWindow(QMdiSubWindow):

	def __init__(self, glb, parent=None):
		super(CallGraphWindow, self).__init__(parent)

		self.model = LookupCreateModel("Context-Sensitive Call Graph", lambda x=glb: CallGraphModel(x))

		self.view = QTreeView()
		self.view.setModel(self.model)

		for c, w in ((0, 250), (1, 100), (2, 60), (3, 70), (4, 70), (5, 100)):
			self.view.setColumnWidth(c, w)

		self.find_bar = FindBar(self, self)

		self.vbox = VBox(self.view, self.find_bar.Widget())

		self.setWidget(self.vbox.Widget())

		AddSubWindow(glb.mainwindow.mdi_area, self, "Context-Sensitive Call Graph")

	def DisplayFound(self, ids):
		if not len(ids):
			return False
		parent = QModelIndex()
		for dbid in ids:
			found = False
			n = self.model.rowCount(parent)
			for row in xrange(n):
				child = self.model.index(row, 0, parent)
				if child.internalPointer().dbid == dbid:
					found = True
					self.view.setCurrentIndex(child)
					parent = child
					break
			if not found:
				break
		return found

	def Find(self, value, direction, pattern, context):
		self.view.setFocus()
		self.find_bar.Busy()
		self.model.Find(value, direction, pattern, context, self.FindDone)

	def FindDone(self, ids):
		found = True
		if not self.DisplayFound(ids):
			found = False
		self.find_bar.Idle()
		if not found:
			self.find_bar.NotFound()

# Child data item  finder

class ChildDataItemFinder():

	def __init__(self, root):
		self.root = root
		self.value, self.direction, self.pattern, self.last_value, self.last_pattern = (None,) * 5
		self.rows = []
		self.pos = 0

	def FindSelect(self):
		self.rows = []
		if self.pattern:
			pattern = re.compile(self.value)
			for child in self.root.child_items:
				for column_data in child.data:
					if re.search(pattern, str(column_data)) is not None:
						self.rows.append(child.row)
						break
		else:
			for child in self.root.child_items:
				for column_data in child.data:
					if self.value in str(column_data):
						self.rows.append(child.row)
						break

	def FindValue(self):
		self.pos = 0
		if self.last_value != self.value or self.pattern != self.last_pattern:
			self.FindSelect()
		if not len(self.rows):
			return -1
		return self.rows[self.pos]

	def FindThread(self):
		if self.direction == 0 or self.value != self.last_value or self.pattern != self.last_pattern:
			row = self.FindValue()
		elif len(self.rows):
			if self.direction > 0:
				self.pos += 1
				if self.pos >= len(self.rows):
					self.pos = 0
			else:
				self.pos -= 1
				if self.pos < 0:
					self.pos = len(self.rows) - 1
			row = self.rows[self.pos]
		else:
			row = -1
		return (True, row)

	def Find(self, value, direction, pattern, context, callback):
		self.value, self.direction, self.pattern, self.last_value, self.last_pattern = (value, direction,pattern, self.value, self.pattern)
		# Use a thread so the UI is not blocked
		thread = Thread(self.FindThread)
		thread.done.connect(lambda row, t=thread, c=callback: self.FindDone(t, c, row), Qt.QueuedConnection)
		thread.start()

	def FindDone(self, thread, callback, row):
		callback(row)

# Number of database records to fetch in one go

glb_chunk_sz = 10000

# size of pickled integer big enough for record size

glb_nsz = 8

# Background process for SQL data fetcher

class SQLFetcherProcess():

	def __init__(self, dbref, sql, buffer, head, tail, fetch_count, fetching_done, process_target, wait_event, fetched_event, prep):
		# Need a unique connection name
		conn_name = "SQLFetcher" + str(os.getpid())
		self.db, dbname = dbref.Open(conn_name)
		self.sql = sql
		self.buffer = buffer
		self.head = head
		self.tail = tail
		self.fetch_count = fetch_count
		self.fetching_done = fetching_done
		self.process_target = process_target
		self.wait_event = wait_event
		self.fetched_event = fetched_event
		self.prep = prep
		self.query = QSqlQuery(self.db)
		self.query_limit = 0 if "$$last_id$$" in sql else 2
		self.last_id = -1
		self.fetched = 0
		self.more = True
		self.local_head = self.head.value
		self.local_tail = self.tail.value

	def Select(self):
		if self.query_limit:
			if self.query_limit == 1:
				return
			self.query_limit -= 1
		stmt = self.sql.replace("$$last_id$$", str(self.last_id))
		QueryExec(self.query, stmt)

	def Next(self):
		if not self.query.next():
			self.Select()
			if not self.query.next():
				return None
		self.last_id = self.query.value(0)
		return self.prep(self.query)

	def WaitForTarget(self):
		while True:
			self.wait_event.clear()
			target = self.process_target.value
			if target > self.fetched or target < 0:
				break
			self.wait_event.wait()
		return target

	def HasSpace(self, sz):
		if self.local_tail <= self.local_head:
			space = len(self.buffer) - self.local_head
			if space > sz:
				return True
			if space >= glb_nsz:
				# Use 0 (or space < glb_nsz) to mean there is no more at the top of the buffer
				nd = cPickle.dumps(0, cPickle.HIGHEST_PROTOCOL)
				self.buffer[self.local_head : self.local_head + len(nd)] = nd
			self.local_head = 0
		if self.local_tail - self.local_head > sz:
			return True
		return False

	def WaitForSpace(self, sz):
		if self.HasSpace(sz):
			return
		while True:
			self.wait_event.clear()
			self.local_tail = self.tail.value
			if self.HasSpace(sz):
				return
			self.wait_event.wait()

	def AddToBuffer(self, obj):
		d = cPickle.dumps(obj, cPickle.HIGHEST_PROTOCOL)
		n = len(d)
		nd = cPickle.dumps(n, cPickle.HIGHEST_PROTOCOL)
		sz = n + glb_nsz
		self.WaitForSpace(sz)
		pos = self.local_head
		self.buffer[pos : pos + len(nd)] = nd
		self.buffer[pos + glb_nsz : pos + sz] = d
		self.local_head += sz

	def FetchBatch(self, batch_size):
		fetched = 0
		while batch_size > fetched:
			obj = self.Next()
			if obj is None:
				self.more = False
				break
			self.AddToBuffer(obj)
			fetched += 1
		if fetched:
			self.fetched += fetched
			with self.fetch_count.get_lock():
				self.fetch_count.value += fetched
			self.head.value = self.local_head
			self.fetched_event.set()

	def Run(self):
		while self.more:
			target = self.WaitForTarget()
			if target < 0:
				break
			batch_size = min(glb_chunk_sz, target - self.fetched)
			self.FetchBatch(batch_size)
		self.fetching_done.value = True
		self.fetched_event.set()

def SQLFetcherFn(*x):
	process = SQLFetcherProcess(*x)
	process.Run()

# SQL data fetcher

class SQLFetcher(QObject):

	done = Signal(object)

	def __init__(self, glb, sql, prep, process_data, parent=None):
		super(SQLFetcher, self).__init__(parent)
		self.process_data = process_data
		self.more = True
		self.target = 0
		self.last_target = 0
		self.fetched = 0
		self.buffer_size = 16 * 1024 * 1024
		self.buffer = Array(c_char, self.buffer_size, lock=False)
		self.head = Value(c_longlong)
		self.tail = Value(c_longlong)
		self.local_tail = 0
		self.fetch_count = Value(c_longlong)
		self.fetching_done = Value(c_bool)
		self.last_count = 0
		self.process_target = Value(c_longlong)
		self.wait_event = Event()
		self.fetched_event = Event()
		glb.AddInstanceToShutdownOnExit(self)
		self.process = Process(target=SQLFetcherFn, args=(glb.dbref, sql, self.buffer, self.head, self.tail, self.fetch_count, self.fetching_done, self.process_target, self.wait_event, self.fetched_event, prep))
		self.process.start()
		self.thread = Thread(self.Thread)
		self.thread.done.connect(self.ProcessData, Qt.QueuedConnection)
		self.thread.start()

	def Shutdown(self):
		# Tell the thread and process to exit
		self.process_target.value = -1
		self.wait_event.set()
		self.more = False
		self.fetching_done.value = True
		self.fetched_event.set()

	def Thread(self):
		if not self.more:
			return True, 0
		while True:
			self.fetched_event.clear()
			fetch_count = self.fetch_count.value
			if fetch_count != self.last_count:
				break
			if self.fetching_done.value:
				self.more = False
				return True, 0
			self.fetched_event.wait()
		count = fetch_count - self.last_count
		self.last_count = fetch_count
		self.fetched += count
		return False, count

	def Fetch(self, nr):
		if not self.more:
			# -1 inidcates there are no more
			return -1
		result = self.fetched
		extra = result + nr - self.target
		if extra > 0:
			self.target += extra
			# process_target < 0 indicates shutting down
			if self.process_target.value >= 0:
				self.process_target.value = self.target
			self.wait_event.set()
		return result

	def RemoveFromBuffer(self):
		pos = self.local_tail
		if len(self.buffer) - pos < glb_nsz:
			pos = 0
		n = cPickle.loads(self.buffer[pos : pos + glb_nsz])
		if n == 0:
			pos = 0
			n = cPickle.loads(self.buffer[0 : glb_nsz])
		pos += glb_nsz
		obj = cPickle.loads(self.buffer[pos : pos + n])
		self.local_tail = pos + n
		return obj

	def ProcessData(self, count):
		for i in xrange(count):
			obj = self.RemoveFromBuffer()
			self.process_data(obj)
		self.tail.value = self.local_tail
		self.wait_event.set()
		self.done.emit(count)

# Fetch more records bar

class FetchMoreRecordsBar():

	def __init__(self, model, parent):
		self.model = model

		self.label = QLabel("Number of records (x " + "{:,}".format(glb_chunk_sz) + ") to fetch:")
		self.label.setSizePolicy(QSizePolicy.Fixed, QSizePolicy.Fixed)

		self.fetch_count = QSpinBox()
		self.fetch_count.setRange(1, 1000000)
		self.fetch_count.setValue(10)
		self.fetch_count.setSizePolicy(QSizePolicy.Fixed, QSizePolicy.Fixed)

		self.fetch = QPushButton("Go!")
		self.fetch.setSizePolicy(QSizePolicy.Fixed, QSizePolicy.Fixed)
		self.fetch.released.connect(self.FetchMoreRecords)

		self.progress = QProgressBar()
		self.progress.setRange(0, 100)
		self.progress.hide()

		self.done_label = QLabel("All records fetched")
		self.done_label.hide()

		self.spacer = QLabel("")

		self.close_button = QToolButton()
		self.close_button.setIcon(parent.style().standardIcon(QStyle.SP_DockWidgetCloseButton))
		self.close_button.released.connect(self.Deactivate)

		self.hbox = QHBoxLayout()
		self.hbox.setContentsMargins(0, 0, 0, 0)

		self.hbox.addWidget(self.label)
		self.hbox.addWidget(self.fetch_count)
		self.hbox.addWidget(self.fetch)
		self.hbox.addWidget(self.spacer)
		self.hbox.addWidget(self.progress)
		self.hbox.addWidget(self.done_label)
		self.hbox.addWidget(self.close_button)

		self.bar = QWidget()
		self.bar.setLayout(self.hbox);
		self.bar.show()

		self.in_progress = False
		self.model.progress.connect(self.Progress)

		self.done = False

		if not model.HasMoreRecords():
			self.Done()

	def Widget(self):
		return self.bar

	def Activate(self):
		self.bar.show()
		self.fetch.setFocus()

	def Deactivate(self):
		self.bar.hide()

	def Enable(self, enable):
		self.fetch.setEnabled(enable)
		self.fetch_count.setEnabled(enable)

	def Busy(self):
		self.Enable(False)
		self.fetch.hide()
		self.spacer.hide()
		self.progress.show()

	def Idle(self):
		self.in_progress = False
		self.Enable(True)
		self.progress.hide()
		self.fetch.show()
		self.spacer.show()

	def Target(self):
		return self.fetch_count.value() * glb_chunk_sz

	def Done(self):
		self.done = True
		self.Idle()
		self.label.hide()
		self.fetch_count.hide()
		self.fetch.hide()
		self.spacer.hide()
		self.done_label.show()

	def Progress(self, count):
		if self.in_progress:
			if count:
				percent = ((count - self.start) * 100) / self.Target()
				if percent >= 100:
					self.Idle()
				else:
					self.progress.setValue(percent)
		if not count:
			# Count value of zero means no more records
			self.Done()

	def FetchMoreRecords(self):
		if self.done:
			return
		self.progress.setValue(0)
		self.Busy()
		self.in_progress = True
		self.start = self.model.FetchMoreRecords(self.Target())

# Brance data model level two item

class BranchLevelTwoItem():

	def __init__(self, row, text, parent_item):
		self.row = row
		self.parent_item = parent_item
		self.data = [""] * 8
		self.data[7] = text
		self.level = 2

	def getParentItem(self):
		return self.parent_item

	def getRow(self):
		return self.row

	def childCount(self):
		return 0

	def hasChildren(self):
		return False

	def getData(self, column):
		return self.data[column]

# Brance data model level one item

class BranchLevelOneItem():

	def __init__(self, glb, row, data, parent_item):
		self.glb = glb
		self.row = row
		self.parent_item = parent_item
		self.child_count = 0
		self.child_items = []
		self.data = data[1:]
		self.dbid = data[0]
		self.level = 1
		self.query_done = False

	def getChildItem(self, row):
		return self.child_items[row]

	def getParentItem(self):
		return self.parent_item

	def getRow(self):
		return self.row

	def Select(self):
		self.query_done = True

		if not self.glb.have_disassembler:
			return

		query = QSqlQuery(self.glb.db)

		QueryExec(query, "SELECT cpu, to_dso_id, to_symbol_id, to_sym_offset, short_name, long_name, build_id, sym_start, to_ip"
				  " FROM samples"
				  " INNER JOIN dsos ON samples.to_dso_id = dsos.id"
				  " INNER JOIN symbols ON samples.to_symbol_id = symbols.id"
				  " WHERE samples.id = " + str(self.dbid))
		if not query.next():
			return
		cpu = query.value(0)
		dso = query.value(1)
		sym = query.value(2)
		if dso == 0 or sym == 0:
			return
		off = query.value(3)
		short_name = query.value(4)
		long_name = query.value(5)
		build_id = query.value(6)
		sym_start = query.value(7)
		ip = query.value(8)

		QueryExec(query, "SELECT samples.dso_id, symbol_id, sym_offset, sym_start"
				  " FROM samples"
				  " INNER JOIN symbols ON samples.symbol_id = symbols.id"
				  " WHERE samples.id > " + str(self.dbid) + " AND cpu = " + str(cpu) +
				  " ORDER BY samples.id"
				  " LIMIT 1")
		if not query.next():
			return
		if query.value(0) != dso:
			# Cannot disassemble from one dso to another
			return
		bsym = query.value(1)
		boff = query.value(2)
		bsym_start = query.value(3)
		if bsym == 0:
			return
		tot = bsym_start + boff + 1 - sym_start - off
		if tot <= 0 or tot > 16384:
			return

		inst = self.glb.disassembler.Instruction()
		f = self.glb.FileFromNamesAndBuildId(short_name, long_name, build_id)
		if not f:
			return
		mode = 0 if Is64Bit(f) else 1
		self.glb.disassembler.SetMode(inst, mode)

		buf_sz = tot + 16
		buf = create_string_buffer(tot + 16)
		f.seek(sym_start + off)
		buf.value = f.read(buf_sz)
		buf_ptr = addressof(buf)
		i = 0
		while tot > 0:
			cnt, text = self.glb.disassembler.DisassembleOne(inst, buf_ptr, buf_sz, ip)
			if cnt:
				byte_str = tohex(ip).rjust(16)
				for k in xrange(cnt):
					byte_str += " %02x" % ord(buf[i])
					i += 1
				while k < 15:
					byte_str += "   "
					k += 1
				self.child_items.append(BranchLevelTwoItem(0, byte_str + " " + text, self))
				self.child_count += 1
			else:
				return
			buf_ptr += cnt
			tot -= cnt
			buf_sz -= cnt
			ip += cnt

	def childCount(self):
		if not self.query_done:
			self.Select()
			if not self.child_count:
				return -1
		return self.child_count

	def hasChildren(self):
		if not self.query_done:
			return True
		return self.child_count > 0

	def getData(self, column):
		return self.data[column]

# Brance data model root item

class BranchRootItem():

	def __init__(self):
		self.child_count = 0
		self.child_items = []
		self.level = 0

	def getChildItem(self, row):
		return self.child_items[row]

	def getParentItem(self):
		return None

	def getRow(self):
		return 0

	def childCount(self):
		return self.child_count

	def hasChildren(self):
		return self.child_count > 0

	def getData(self, column):
		return ""

# Branch data preparation

def BranchDataPrep(query):
	data = []
	for i in xrange(0, 8):
		data.append(query.value(i))
	data.append(tohex(query.value(8)).rjust(16) + " " + query.value(9) + offstr(query.value(10)) +
			" (" + dsoname(query.value(11)) + ")" + " -> " +
			tohex(query.value(12)) + " " + query.value(13) + offstr(query.value(14)) +
			" (" + dsoname(query.value(15)) + ")")
	return data

# Branch data model

class BranchModel(TreeModel):

	progress = Signal(object)

	def __init__(self, glb, event_id, where_clause, parent=None):
		super(BranchModel, self).__init__(BranchRootItem(), parent)
		self.glb = glb
		self.event_id = event_id
		self.more = True
		self.populated = 0
		sql = ("SELECT samples.id, time, cpu, comm, pid, tid, branch_types.name,"
			" CASE WHEN in_tx = '0' THEN 'No' ELSE 'Yes' END,"
			" ip, symbols.name, sym_offset, dsos.short_name,"
			" to_ip, to_symbols.name, to_sym_offset, to_dsos.short_name"
			" FROM samples"
			" INNER JOIN comms ON comm_id = comms.id"
			" INNER JOIN threads ON thread_id = threads.id"
			" INNER JOIN branch_types ON branch_type = branch_types.id"
			" INNER JOIN symbols ON symbol_id = symbols.id"
			" INNER JOIN symbols to_symbols ON to_symbol_id = to_symbols.id"
			" INNER JOIN dsos ON samples.dso_id = dsos.id"
			" INNER JOIN dsos AS to_dsos ON samples.to_dso_id = to_dsos.id"
			" WHERE samples.id > $$last_id$$" + where_clause +
			" AND evsel_id = " + str(self.event_id) +
			" ORDER BY samples.id"
			" LIMIT " + str(glb_chunk_sz))
		self.fetcher = SQLFetcher(glb, sql, BranchDataPrep, self.AddSample)
		self.fetcher.done.connect(self.Update)
		self.fetcher.Fetch(glb_chunk_sz)

	def columnCount(self, parent=None):
		return 8

	def columnHeader(self, column):
		return ("Time", "CPU", "Command", "PID", "TID", "Branch Type", "In Tx", "Branch")[column]

	def columnFont(self, column):
		if column != 7:
			return None
		return QFont("Monospace")

	def DisplayData(self, item, index):
		if item.level == 1:
			self.FetchIfNeeded(item.row)
		return item.getData(index.column())

	def AddSample(self, data):
		child = BranchLevelOneItem(self.glb, self.populated, data, self.root)
		self.root.child_items.append(child)
		self.populated += 1

	def Update(self, fetched):
		if not fetched:
			self.more = False
			self.progress.emit(0)
		child_count = self.root.child_count
		count = self.populated - child_count
		if count > 0:
			parent = QModelIndex()
			self.beginInsertRows(parent, child_count, child_count + count - 1)
			self.insertRows(child_count, count, parent)
			self.root.child_count += count
			self.endInsertRows()
			self.progress.emit(self.root.child_count)

	def FetchMoreRecords(self, count):
		current = self.root.child_count
		if self.more:
			self.fetcher.Fetch(count)
		else:
			self.progress.emit(0)
		return current

	def HasMoreRecords(self):
		return self.more

# Report Variables

class ReportVars():

	def __init__(self, name = "", where_clause = "", limit = ""):
		self.name = name
		self.where_clause = where_clause
		self.limit = limit

	def UniqueId(self):
		return str(self.where_clause + ";" + self.limit)

# Branch window

class BranchWindow(QMdiSubWindow):

	def __init__(self, glb, event_id, report_vars, parent=None):
		super(BranchWindow, self).__init__(parent)

		model_name = "Branch Events " + str(event_id) +  " " + report_vars.UniqueId()

		self.model = LookupCreateModel(model_name, lambda: BranchModel(glb, event_id, report_vars.where_clause))

		self.view = QTreeView()
		self.view.setUniformRowHeights(True)
		self.view.setModel(self.model)

		self.ResizeColumnsToContents()

		self.find_bar = FindBar(self, self, True)

		self.finder = ChildDataItemFinder(self.model.root)

		self.fetch_bar = FetchMoreRecordsBar(self.model, self)

		self.vbox = VBox(self.view, self.find_bar.Widget(), self.fetch_bar.Widget())

		self.setWidget(self.vbox.Widget())

		AddSubWindow(glb.mainwindow.mdi_area, self, report_vars.name + " Branch Events")

	def ResizeColumnToContents(self, column, n):
		# Using the view's resizeColumnToContents() here is extrememly slow
		# so implement a crude alternative
		mm = "MM" if column else "MMMM"
		font = self.view.font()
		metrics = QFontMetrics(font)
		max = 0
		for row in xrange(n):
			val = self.model.root.child_items[row].data[column]
			len = metrics.width(str(val) + mm)
			max = len if len > max else max
		val = self.model.columnHeader(column)
		len = metrics.width(str(val) + mm)
		max = len if len > max else max
		self.view.setColumnWidth(column, max)

	def ResizeColumnsToContents(self):
		n = min(self.model.root.child_count, 100)
		if n < 1:
			# No data yet, so connect a signal to notify when there is
			self.model.rowsInserted.connect(self.UpdateColumnWidths)
			return
		columns = self.model.columnCount()
		for i in xrange(columns):
			self.ResizeColumnToContents(i, n)

	def UpdateColumnWidths(self, *x):
		# This only needs to be done once, so disconnect the signal now
		self.model.rowsInserted.disconnect(self.UpdateColumnWidths)
		self.ResizeColumnsToContents()

	def Find(self, value, direction, pattern, context):
		self.view.setFocus()
		self.find_bar.Busy()
		self.finder.Find(value, direction, pattern, context, self.FindDone)

	def FindDone(self, row):
		self.find_bar.Idle()
		if row >= 0:
			self.view.setCurrentIndex(self.model.index(row, 0, QModelIndex()))
		else:
			self.find_bar.NotFound()

# Line edit data item

class LineEditDataItem(object):

	def __init__(self, glb, label, placeholder_text, parent, id = "", default = ""):
		self.glb = glb
		self.label = label
		self.placeholder_text = placeholder_text
		self.parent = parent
		self.id = id

		self.value = default

		self.widget = QLineEdit(default)
		self.widget.editingFinished.connect(self.Validate)
		self.widget.textChanged.connect(self.Invalidate)
		self.red = False
		self.error = ""
		self.validated = True

		if placeholder_text:
			self.widget.setPlaceholderText(placeholder_text)

	def TurnTextRed(self):
		if not self.red:
			palette = QPalette()
			palette.setColor(QPalette.Text,Qt.red)
			self.widget.setPalette(palette)
			self.red = True

	def TurnTextNormal(self):
		if self.red:
			palette = QPalette()
			self.widget.setPalette(palette)
			self.red = False

	def InvalidValue(self, value):
		self.value = ""
		self.TurnTextRed()
		self.error = self.label + " invalid value '" + value + "'"
		self.parent.ShowMessage(self.error)

	def Invalidate(self):
		self.validated = False

	def DoValidate(self, input_string):
		self.value = input_string.strip()

	def Validate(self):
		self.validated = True
		self.error = ""
		self.TurnTextNormal()
		self.parent.ClearMessage()
		input_string = self.widget.text()
		if not len(input_string.strip()):
			self.value = ""
			return
		self.DoValidate(input_string)

	def IsValid(self):
		if not self.validated:
			self.Validate()
		if len(self.error):
			self.parent.ShowMessage(self.error)
			return False
		return True

	def IsNumber(self, value):
		try:
			x = int(value)
		except:
			x = 0
		return str(x) == value

# Non-negative integer ranges dialog data item

class NonNegativeIntegerRangesDataItem(LineEditDataItem):

	def __init__(self, glb, label, placeholder_text, column_name, parent):
		super(NonNegativeIntegerRangesDataItem, self).__init__(glb, label, placeholder_text, parent)

		self.column_name = column_name

	def DoValidate(self, input_string):
		singles = []
		ranges = []
		for value in [x.strip() for x in input_string.split(",")]:
			if "-" in value:
				vrange = value.split("-")
				if len(vrange) != 2 or not self.IsNumber(vrange[0]) or not self.IsNumber(vrange[1]):
					return self.InvalidValue(value)
				ranges.append(vrange)
			else:
				if not self.IsNumber(value):
					return self.InvalidValue(value)
				singles.append(value)
		ranges = [("(" + self.column_name + " >= " + r[0] + " AND " + self.column_name + " <= " + r[1] + ")") for r in ranges]
		if len(singles):
			ranges.append(self.column_name + " IN (" + ",".join(singles) + ")")
		self.value = " OR ".join(ranges)

# Positive integer dialog data item

class PositiveIntegerDataItem(LineEditDataItem):

	def __init__(self, glb, label, placeholder_text, parent, id = "", default = ""):
		super(PositiveIntegerDataItem, self).__init__(glb, label, placeholder_text, parent, id, default)

	def DoValidate(self, input_string):
		if not self.IsNumber(input_string.strip()):
			return self.InvalidValue(input_string)
		value = int(input_string.strip())
		if value <= 0:
			return self.InvalidValue(input_string)
		self.value = str(value)

# Dialog data item converted and validated using a SQL table

class SQLTableDataItem(LineEditDataItem):

	def __init__(self, glb, label, placeholder_text, table_name, match_column, column_name1, column_name2, parent):
		super(SQLTableDataItem, self).__init__(glb, label, placeholder_text, parent)

		self.table_name = table_name
		self.match_column = match_column
		self.column_name1 = column_name1
		self.column_name2 = column_name2

	def ValueToIds(self, value):
		ids = []
		query = QSqlQuery(self.glb.db)
		stmt = "SELECT id FROM " + self.table_name + " WHERE " + self.match_column + " = '" + value + "'"
		ret = query.exec_(stmt)
		if ret:
			while query.next():
				ids.append(str(query.value(0)))
		return ids

	def DoValidate(self, input_string):
		all_ids = []
		for value in [x.strip() for x in input_string.split(",")]:
			ids = self.ValueToIds(value)
			if len(ids):
				all_ids.extend(ids)
			else:
				return self.InvalidValue(value)
		self.value = self.column_name1 + " IN (" + ",".join(all_ids) + ")"
		if self.column_name2:
			self.value = "( " + self.value + " OR " + self.column_name2 + " IN (" + ",".join(all_ids) + ") )"

# Sample time ranges dialog data item converted and validated using 'samples' SQL table

class SampleTimeRangesDataItem(LineEditDataItem):

	def __init__(self, glb, label, placeholder_text, column_name, parent):
		self.column_name = column_name

		self.last_id = 0
		self.first_time = 0
		self.last_time = 2 ** 64

		query = QSqlQuery(glb.db)
		QueryExec(query, "SELECT id, time FROM samples ORDER BY id DESC LIMIT 1")
		if query.next():
			self.last_id = int(query.value(0))
			self.last_time = int(query.value(1))
		QueryExec(query, "SELECT time FROM samples WHERE time != 0 ORDER BY id LIMIT 1")
		if query.next():
			self.first_time = int(query.value(0))
		if placeholder_text:
			placeholder_text += ", between " + str(self.first_time) + " and " + str(self.last_time)

		super(SampleTimeRangesDataItem, self).__init__(glb, label, placeholder_text, parent)

	def IdBetween(self, query, lower_id, higher_id, order):
		QueryExec(query, "SELECT id FROM samples WHERE id > " + str(lower_id) + " AND id < " + str(higher_id) + " ORDER BY id " + order + " LIMIT 1")
		if query.next():
			return True, int(query.value(0))
		else:
			return False, 0

	def BinarySearchTime(self, lower_id, higher_id, target_time, get_floor):
		query = QSqlQuery(self.glb.db)
		while True:
			next_id = int((lower_id + higher_id) / 2)
			QueryExec(query, "SELECT time FROM samples WHERE id = " + str(next_id))
			if not query.next():
				ok, dbid = self.IdBetween(query, lower_id, next_id, "DESC")
				if not ok:
					ok, dbid = self.IdBetween(query, next_id, higher_id, "")
					if not ok:
						return str(higher_id)
				next_id = dbid
				QueryExec(query, "SELECT time FROM samples WHERE id = " + str(next_id))
			next_time = int(query.value(0))
			if get_floor:
				if target_time > next_time:
					lower_id = next_id
				else:
					higher_id = next_id
				if higher_id <= lower_id + 1:
					return str(higher_id)
			else:
				if target_time >= next_time:
					lower_id = next_id
				else:
					higher_id = next_id
				if higher_id <= lower_id + 1:
					return str(lower_id)

	def ConvertRelativeTime(self, val):
		mult = 1
		suffix = val[-2:]
		if suffix == "ms":
			mult = 1000000
		elif suffix == "us":
			mult = 1000
		elif suffix == "ns":
			mult = 1
		else:
			return val
		val = val[:-2].strip()
		if not self.IsNumber(val):
			return val
		val = int(val) * mult
		if val >= 0:
			val += self.first_time
		else:
			val += self.last_time
		return str(val)

	def ConvertTimeRange(self, vrange):
		if vrange[0] == "":
			vrange[0] = str(self.first_time)
		if vrange[1] == "":
			vrange[1] = str(self.last_time)
		vrange[0] = self.ConvertRelativeTime(vrange[0])
		vrange[1] = self.ConvertRelativeTime(vrange[1])
		if not self.IsNumber(vrange[0]) or not self.IsNumber(vrange[1]):
			return False
		beg_range = max(int(vrange[0]), self.first_time)
		end_range = min(int(vrange[1]), self.last_time)
		if beg_range > self.last_time or end_range < self.first_time:
			return False
		vrange[0] = self.BinarySearchTime(0, self.last_id, beg_range, True)
		vrange[1] = self.BinarySearchTime(1, self.last_id + 1, end_range, False)
		return True

	def AddTimeRange(self, value, ranges):
		n = value.count("-")
		if n == 1:
			pass
		elif n == 2:
			if value.split("-")[1].strip() == "":
				n = 1
		elif n == 3:
			n = 2
		else:
			return False
		pos = findnth(value, "-", n)
		vrange = [value[:pos].strip() ,value[pos+1:].strip()]
		if self.ConvertTimeRange(vrange):
			ranges.append(vrange)
			return True
		return False

	def DoValidate(self, input_string):
		ranges = []
		for value in [x.strip() for x in input_string.split(",")]:
			if not self.AddTimeRange(value, ranges):
				return self.InvalidValue(value)
		ranges = [("(" + self.column_name + " >= " + r[0] + " AND " + self.column_name + " <= " + r[1] + ")") for r in ranges]
		self.value = " OR ".join(ranges)

# Report Dialog Base

class ReportDialogBase(QDialog):

	def __init__(self, glb, title, items, partial, parent=None):
		super(ReportDialogBase, self).__init__(parent)

		self.glb = glb

		self.report_vars = ReportVars()

		self.setWindowTitle(title)
		self.setMinimumWidth(600)

		self.data_items = [x(glb, self) for x in items]

		self.partial = partial

		self.grid = QGridLayout()

		for row in xrange(len(self.data_items)):
			self.grid.addWidget(QLabel(self.data_items[row].label), row, 0)
			self.grid.addWidget(self.data_items[row].widget, row, 1)

		self.status = QLabel()

		self.ok_button = QPushButton("Ok", self)
		self.ok_button.setDefault(True)
		self.ok_button.released.connect(self.Ok)
		self.ok_button.setSizePolicy(QSizePolicy.Fixed, QSizePolicy.Fixed)

		self.cancel_button = QPushButton("Cancel", self)
		self.cancel_button.released.connect(self.reject)
		self.cancel_button.setSizePolicy(QSizePolicy.Fixed, QSizePolicy.Fixed)

		self.hbox = QHBoxLayout()
		#self.hbox.addStretch()
		self.hbox.addWidget(self.status)
		self.hbox.addWidget(self.ok_button)
		self.hbox.addWidget(self.cancel_button)

		self.vbox = QVBoxLayout()
		self.vbox.addLayout(self.grid)
		self.vbox.addLayout(self.hbox)

		self.setLayout(self.vbox);

	def Ok(self):
		vars = self.report_vars
		for d in self.data_items:
			if d.id == "REPORTNAME":
				vars.name = d.value
		if not vars.name:
			self.ShowMessage("Report name is required")
			return
		for d in self.data_items:
			if not d.IsValid():
				return
		for d in self.data_items[1:]:
			if d.id == "LIMIT":
				vars.limit = d.value
			elif len(d.value):
				if len(vars.where_clause):
					vars.where_clause += " AND "
				vars.where_clause += d.value
		if len(vars.where_clause):
			if self.partial:
				vars.where_clause = " AND ( " + vars.where_clause + " ) "
			else:
				vars.where_clause = " WHERE " + vars.where_clause + " "
		self.accept()

	def ShowMessage(self, msg):
		self.status.setText("<font color=#FF0000>" + msg)

	def ClearMessage(self):
		self.status.setText("")

# Selected branch report creation dialog

class SelectedBranchDialog(ReportDialogBase):

	def __init__(self, glb, parent=None):
		title = "Selected Branches"
		items = (lambda g, p: LineEditDataItem(g, "Report name:", "Enter a name to appear in the window title bar", p, "REPORTNAME"),
			 lambda g, p: SampleTimeRangesDataItem(g, "Time ranges:", "Enter time ranges", "samples.id", p),
			 lambda g, p: NonNegativeIntegerRangesDataItem(g, "CPUs:", "Enter CPUs or ranges e.g. 0,5-6", "cpu", p),
			 lambda g, p: SQLTableDataItem(g, "Commands:", "Only branches with these commands will be included", "comms", "comm", "comm_id", "", p),
			 lambda g, p: SQLTableDataItem(g, "PIDs:", "Only branches with these process IDs will be included", "threads", "pid", "thread_id", "", p),
			 lambda g, p: SQLTableDataItem(g, "TIDs:", "Only branches with these thread IDs will be included", "threads", "tid", "thread_id", "", p),
			 lambda g, p: SQLTableDataItem(g, "DSOs:", "Only branches with these DSOs will be included", "dsos", "short_name", "samples.dso_id", "to_dso_id", p),
			 lambda g, p: SQLTableDataItem(g, "Symbols:", "Only branches with these symbols will be included", "symbols", "name", "symbol_id", "to_symbol_id", p),
			 lambda g, p: LineEditDataItem(g, "Raw SQL clause: ", "Enter a raw SQL WHERE clause", p))
		super(SelectedBranchDialog, self).__init__(glb, title, items, True, parent)

# Event list

def GetEventList(db):
	events = []
	query = QSqlQuery(db)
	QueryExec(query, "SELECT name FROM selected_events WHERE id > 0 ORDER BY id")
	while query.next():
		events.append(query.value(0))
	return events

# Is a table selectable

def IsSelectable(db, table):
	query = QSqlQuery(db)
	try:
		QueryExec(query, "SELECT * FROM " + table + " LIMIT 1")
	except:
		return False
	return True

# SQL data preparation

def SQLTableDataPrep(query, count):
	data = []
	for i in xrange(count):
		data.append(query.value(i))
	return data

# SQL table data model item

class SQLTableItem():

	def __init__(self, row, data):
		self.row = row
		self.data = data

	def getData(self, column):
		return self.data[column]

# SQL table data model

class SQLTableModel(TableModel):

	progress = Signal(object)

	def __init__(self, glb, sql, column_headers, parent=None):
		super(SQLTableModel, self).__init__(parent)
		self.glb = glb
		self.more = True
		self.populated = 0
		self.column_headers = column_headers
		self.fetcher = SQLFetcher(glb, sql, lambda x, y=len(column_headers): SQLTableDataPrep(x, y), self.AddSample)
		self.fetcher.done.connect(self.Update)
		self.fetcher.Fetch(glb_chunk_sz)

	def DisplayData(self, item, index):
		self.FetchIfNeeded(item.row)
		return item.getData(index.column())

	def AddSample(self, data):
		child = SQLTableItem(self.populated, data)
		self.child_items.append(child)
		self.populated += 1

	def Update(self, fetched):
		if not fetched:
			self.more = False
			self.progress.emit(0)
		child_count = self.child_count
		count = self.populated - child_count
		if count > 0:
			parent = QModelIndex()
			self.beginInsertRows(parent, child_count, child_count + count - 1)
			self.insertRows(child_count, count, parent)
			self.child_count += count
			self.endInsertRows()
			self.progress.emit(self.child_count)

	def FetchMoreRecords(self, count):
		current = self.child_count
		if self.more:
			self.fetcher.Fetch(count)
		else:
			self.progress.emit(0)
		return current

	def HasMoreRecords(self):
		return self.more

	def columnCount(self, parent=None):
		return len(self.column_headers)

	def columnHeader(self, column):
		return self.column_headers[column]

# SQL automatic table data model

class SQLAutoTableModel(SQLTableModel):

	def __init__(self, glb, table_name, parent=None):
		sql = "SELECT * FROM " + table_name + " WHERE id > $$last_id$$ ORDER BY id LIMIT " + str(glb_chunk_sz)
		if table_name == "comm_threads_view":
			# For now, comm_threads_view has no id column
			sql = "SELECT * FROM " + table_name + " WHERE comm_id > $$last_id$$ ORDER BY comm_id LIMIT " + str(glb_chunk_sz)
		column_headers = []
		query = QSqlQuery(glb.db)
		if glb.dbref.is_sqlite3:
			QueryExec(query, "PRAGMA table_info(" + table_name + ")")
			while query.next():
				column_headers.append(query.value(1))
			if table_name == "sqlite_master":
				sql = "SELECT * FROM " + table_name
		else:
			if table_name[:19] == "information_schema.":
				sql = "SELECT * FROM " + table_name
				select_table_name = table_name[19:]
				schema = "information_schema"
			else:
				select_table_name = table_name
				schema = "public"
			QueryExec(query, "SELECT column_name FROM information_schema.columns WHERE table_schema = '" + schema + "' and table_name = '" + select_table_name + "'")
			while query.next():
				column_headers.append(query.value(0))
		super(SQLAutoTableModel, self).__init__(glb, sql, column_headers, parent)

# Base class for custom ResizeColumnsToContents

class ResizeColumnsToContentsBase(QObject):

	def __init__(self, parent=None):
		super(ResizeColumnsToContentsBase, self).__init__(parent)

	def ResizeColumnToContents(self, column, n):
		# Using the view's resizeColumnToContents() here is extrememly slow
		# so implement a crude alternative
		font = self.view.font()
		metrics = QFontMetrics(font)
		max = 0
		for row in xrange(n):
			val = self.data_model.child_items[row].data[column]
			len = metrics.width(str(val) + "MM")
			max = len if len > max else max
		val = self.data_model.columnHeader(column)
		len = metrics.width(str(val) + "MM")
		max = len if len > max else max
		self.view.setColumnWidth(column, max)

	def ResizeColumnsToContents(self):
		n = min(self.data_model.child_count, 100)
		if n < 1:
			# No data yet, so connect a signal to notify when there is
			self.data_model.rowsInserted.connect(self.UpdateColumnWidths)
			return
		columns = self.data_model.columnCount()
		for i in xrange(columns):
			self.ResizeColumnToContents(i, n)

	def UpdateColumnWidths(self, *x):
		# This only needs to be done once, so disconnect the signal now
		self.data_model.rowsInserted.disconnect(self.UpdateColumnWidths)
		self.ResizeColumnsToContents()

# Table window

class TableWindow(QMdiSubWindow, ResizeColumnsToContentsBase):

	def __init__(self, glb, table_name, parent=None):
		super(TableWindow, self).__init__(parent)

		self.data_model = LookupCreateModel(table_name + " Table", lambda: SQLAutoTableModel(glb, table_name))

		self.model = QSortFilterProxyModel()
		self.model.setSourceModel(self.data_model)

		self.view = QTableView()
		self.view.setModel(self.model)
		self.view.setEditTriggers(QAbstractItemView.NoEditTriggers)
		self.view.verticalHeader().setVisible(False)
		self.view.sortByColumn(-1, Qt.AscendingOrder)
		self.view.setSortingEnabled(True)

		self.ResizeColumnsToContents()

		self.find_bar = FindBar(self, self, True)

		self.finder = ChildDataItemFinder(self.data_model)

		self.fetch_bar = FetchMoreRecordsBar(self.data_model, self)

		self.vbox = VBox(self.view, self.find_bar.Widget(), self.fetch_bar.Widget())

		self.setWidget(self.vbox.Widget())

		AddSubWindow(glb.mainwindow.mdi_area, self, table_name + " Table")

	def Find(self, value, direction, pattern, context):
		self.view.setFocus()
		self.find_bar.Busy()
		self.finder.Find(value, direction, pattern, context, self.FindDone)

	def FindDone(self, row):
		self.find_bar.Idle()
		if row >= 0:
			self.view.setCurrentIndex(self.model.mapFromSource(self.data_model.index(row, 0, QModelIndex())))
		else:
			self.find_bar.NotFound()

# Table list

def GetTableList(glb):
	tables = []
	query = QSqlQuery(glb.db)
	if glb.dbref.is_sqlite3:
		QueryExec(query, "SELECT name FROM sqlite_master WHERE type IN ( 'table' , 'view' ) ORDER BY name")
	else:
		QueryExec(query, "SELECT table_name FROM information_schema.tables WHERE table_schema = 'public' AND table_type IN ( 'BASE TABLE' , 'VIEW' ) ORDER BY table_name")
	while query.next():
		tables.append(query.value(0))
	if glb.dbref.is_sqlite3:
		tables.append("sqlite_master")
	else:
		tables.append("information_schema.tables")
		tables.append("information_schema.views")
		tables.append("information_schema.columns")
	return tables

# Top Calls data model

class TopCallsModel(SQLTableModel):

	def __init__(self, glb, report_vars, parent=None):
		text = ""
		if not glb.dbref.is_sqlite3:
			text = "::text"
		limit = ""
		if len(report_vars.limit):
			limit = " LIMIT " + report_vars.limit
		sql = ("SELECT comm, pid, tid, name,"
			" CASE"
			" WHEN (short_name = '[kernel.kallsyms]') THEN '[kernel]'" + text +
			" ELSE short_name"
			" END AS dso,"
			" call_time, return_time, (return_time - call_time) AS elapsed_time, branch_count, "
			" CASE"
			" WHEN (calls.flags = 1) THEN 'no call'" + text +
			" WHEN (calls.flags = 2) THEN 'no return'" + text +
			" WHEN (calls.flags = 3) THEN 'no call/return'" + text +
			" ELSE ''" + text +
			" END AS flags"
			" FROM calls"
			" INNER JOIN call_paths ON calls.call_path_id = call_paths.id"
			" INNER JOIN symbols ON call_paths.symbol_id = symbols.id"
			" INNER JOIN dsos ON symbols.dso_id = dsos.id"
			" INNER JOIN comms ON calls.comm_id = comms.id"
			" INNER JOIN threads ON calls.thread_id = threads.id" +
			report_vars.where_clause +
			" ORDER BY elapsed_time DESC" +
			limit
			)
		column_headers = ("Command", "PID", "TID", "Symbol", "Object", "Call Time", "Return Time", "Elapsed Time (ns)", "Branch Count", "Flags")
		self.alignment = (Qt.AlignLeft, Qt.AlignLeft, Qt.AlignLeft, Qt.AlignLeft, Qt.AlignLeft, Qt.AlignLeft, Qt.AlignLeft, Qt.AlignRight, Qt.AlignRight, Qt.AlignLeft)
		super(TopCallsModel, self).__init__(glb, sql, column_headers, parent)

	def columnAlignment(self, column):
		return self.alignment[column]

# Top Calls report creation dialog

class TopCallsDialog(ReportDialogBase):

	def __init__(self, glb, parent=None):
		title = "Top Calls by Elapsed Time"
		items = (lambda g, p: LineEditDataItem(g, "Report name:", "Enter a name to appear in the window title bar", p, "REPORTNAME"),
			 lambda g, p: SQLTableDataItem(g, "Commands:", "Only calls with these commands will be included", "comms", "comm", "comm_id", "", p),
			 lambda g, p: SQLTableDataItem(g, "PIDs:", "Only calls with these process IDs will be included", "threads", "pid", "thread_id", "", p),
			 lambda g, p: SQLTableDataItem(g, "TIDs:", "Only calls with these thread IDs will be included", "threads", "tid", "thread_id", "", p),
			 lambda g, p: SQLTableDataItem(g, "DSOs:", "Only calls with these DSOs will be included", "dsos", "short_name", "dso_id", "", p),
			 lambda g, p: SQLTableDataItem(g, "Symbols:", "Only calls with these symbols will be included", "symbols", "name", "symbol_id", "", p),
			 lambda g, p: LineEditDataItem(g, "Raw SQL clause: ", "Enter a raw SQL WHERE clause", p),
			 lambda g, p: PositiveIntegerDataItem(g, "Record limit:", "Limit selection to this number of records", p, "LIMIT", "100"))
		super(TopCallsDialog, self).__init__(glb, title, items, False, parent)

# Top Calls window

class TopCallsWindow(QMdiSubWindow, ResizeColumnsToContentsBase):

	def __init__(self, glb, report_vars, parent=None):
		super(TopCallsWindow, self).__init__(parent)

		self.data_model = LookupCreateModel("Top Calls " + report_vars.UniqueId(), lambda: TopCallsModel(glb, report_vars))
		self.model = self.data_model

		self.view = QTableView()
		self.view.setModel(self.model)
		self.view.setEditTriggers(QAbstractItemView.NoEditTriggers)
		self.view.verticalHeader().setVisible(False)

		self.ResizeColumnsToContents()

		self.find_bar = FindBar(self, self, True)

		self.finder = ChildDataItemFinder(self.model)

		self.fetch_bar = FetchMoreRecordsBar(self.data_model, self)

		self.vbox = VBox(self.view, self.find_bar.Widget(), self.fetch_bar.Widget())

		self.setWidget(self.vbox.Widget())

		AddSubWindow(glb.mainwindow.mdi_area, self, report_vars.name)

	def Find(self, value, direction, pattern, context):
		self.view.setFocus()
		self.find_bar.Busy()
		self.finder.Find(value, direction, pattern, context, self.FindDone)

	def FindDone(self, row):
		self.find_bar.Idle()
		if row >= 0:
			self.view.setCurrentIndex(self.model.index(row, 0, QModelIndex()))
		else:
			self.find_bar.NotFound()

# Action Definition

def CreateAction(label, tip, callback, parent=None, shortcut=None):
	action = QAction(label, parent)
	if shortcut != None:
		action.setShortcuts(shortcut)
	action.setStatusTip(tip)
	action.triggered.connect(callback)
	return action

# Typical application actions

def CreateExitAction(app, parent=None):
	return CreateAction("&Quit", "Exit the application", app.closeAllWindows, parent, QKeySequence.Quit)

# Typical MDI actions

def CreateCloseActiveWindowAction(mdi_area):
	return CreateAction("Cl&ose", "Close the active window", mdi_area.closeActiveSubWindow, mdi_area)

def CreateCloseAllWindowsAction(mdi_area):
	return CreateAction("Close &All", "Close all the windows", mdi_area.closeAllSubWindows, mdi_area)

def CreateTileWindowsAction(mdi_area):
	return CreateAction("&Tile", "Tile the windows", mdi_area.tileSubWindows, mdi_area)

def CreateCascadeWindowsAction(mdi_area):
	return CreateAction("&Cascade", "Cascade the windows", mdi_area.cascadeSubWindows, mdi_area)

def CreateNextWindowAction(mdi_area):
	return CreateAction("Ne&xt", "Move the focus to the next window", mdi_area.activateNextSubWindow, mdi_area, QKeySequence.NextChild)

def CreatePreviousWindowAction(mdi_area):
	return CreateAction("Pre&vious", "Move the focus to the previous window", mdi_area.activatePreviousSubWindow, mdi_area, QKeySequence.PreviousChild)

# Typical MDI window menu

class WindowMenu():

	def __init__(self, mdi_area, menu):
		self.mdi_area = mdi_area
		self.window_menu = menu.addMenu("&Windows")
		self.close_active_window = CreateCloseActiveWindowAction(mdi_area)
		self.close_all_windows = CreateCloseAllWindowsAction(mdi_area)
		self.tile_windows = CreateTileWindowsAction(mdi_area)
		self.cascade_windows = CreateCascadeWindowsAction(mdi_area)
		self.next_window = CreateNextWindowAction(mdi_area)
		self.previous_window = CreatePreviousWindowAction(mdi_area)
		self.window_menu.aboutToShow.connect(self.Update)

	def Update(self):
		self.window_menu.clear()
		sub_window_count = len(self.mdi_area.subWindowList())
		have_sub_windows = sub_window_count != 0
		self.close_active_window.setEnabled(have_sub_windows)
		self.close_all_windows.setEnabled(have_sub_windows)
		self.tile_windows.setEnabled(have_sub_windows)
		self.cascade_windows.setEnabled(have_sub_windows)
		self.next_window.setEnabled(have_sub_windows)
		self.previous_window.setEnabled(have_sub_windows)
		self.window_menu.addAction(self.close_active_window)
		self.window_menu.addAction(self.close_all_windows)
		self.window_menu.addSeparator()
		self.window_menu.addAction(self.tile_windows)
		self.window_menu.addAction(self.cascade_windows)
		self.window_menu.addSeparator()
		self.window_menu.addAction(self.next_window)
		self.window_menu.addAction(self.previous_window)
		if sub_window_count == 0:
			return
		self.window_menu.addSeparator()
		nr = 1
		for sub_window in self.mdi_area.subWindowList():
			label = str(nr) + " " + sub_window.name
			if nr < 10:
				label = "&" + label
			action = self.window_menu.addAction(label)
			action.setCheckable(True)
			action.setChecked(sub_window == self.mdi_area.activeSubWindow())
			action.triggered.connect(lambda x=nr: self.setActiveSubWindow(x))
			self.window_menu.addAction(action)
			nr += 1

	def setActiveSubWindow(self, nr):
		self.mdi_area.setActiveSubWindow(self.mdi_area.subWindowList()[nr - 1])

# Help text

glb_help_text = """
<h1>Contents</h1>
<style>
p.c1 {
    text-indent: 40px;
}
p.c2 {
    text-indent: 80px;
}
}
</style>
<p class=c1><a href=#reports>1. Reports</a></p>
<p class=c2><a href=#callgraph>1.1 Context-Sensitive Call Graph</a></p>
<p class=c2><a href=#allbranches>1.2 All branches</a></p>
<p class=c2><a href=#selectedbranches>1.3 Selected branches</a></p>
<p class=c2><a href=#topcallsbyelapsedtime>1.4 Top calls by elapsed time</a></p>
<p class=c1><a href=#tables>2. Tables</a></p>
<h1 id=reports>1. Reports</h1>
<h2 id=callgraph>1.1 Context-Sensitive Call Graph</h2>
The result is a GUI window with a tree representing a context-sensitive
call-graph. Expanding a couple of levels of the tree and adjusting column
widths to suit will display something like:
<pre>
                                         Call Graph: pt_example
Call Path                          Object      Count   Time(ns)  Time(%)  Branch Count   Branch Count(%)
v- ls
    v- 2638:2638
        v- _start                  ld-2.19.so    1     10074071   100.0         211135            100.0
          |- unknown               unknown       1        13198     0.1              1              0.0
          >- _dl_start             ld-2.19.so    1      1400980    13.9          19637              9.3
          >- _d_linit_internal     ld-2.19.so    1       448152     4.4          11094              5.3
          v-__libc_start_main@plt  ls            1      8211741    81.5         180397             85.4
             >- _dl_fixup          ld-2.19.so    1         7607     0.1            108              0.1
             >- __cxa_atexit       libc-2.19.so  1        11737     0.1             10              0.0
             >- __libc_csu_init    ls            1        10354     0.1             10              0.0
             |- _setjmp            libc-2.19.so  1            0     0.0              4              0.0
             v- main               ls            1      8182043    99.6         180254             99.9
</pre>
<h3>Points to note:</h3>
<ul>
<li>The top level is a command name (comm)</li>
<li>The next level is a thread (pid:tid)</li>
<li>Subsequent levels are functions</li>
<li>'Count' is the number of calls</li>
<li>'Time' is the elapsed time until the function returns</li>
<li>Percentages are relative to the level above</li>
<li>'Branch Count' is the total number of branches for that function and all functions that it calls
</ul>
<h3>Find</h3>
Ctrl-F displays a Find bar which finds function names by either an exact match or a pattern match.
The pattern matching symbols are ? for any character and * for zero or more characters.
<h2 id=allbranches>1.2 All branches</h2>
The All branches report displays all branches in chronological order.
Not all data is fetched immediately. More records can be fetched using the Fetch bar provided.
<h3>Disassembly</h3>
Open a branch to display disassembly. This only works if:
<ol>
<li>The disassembler is available. Currently, only Intel XED is supported - see <a href=#xed>Intel XED Setup</a></li>
<li>The object code is available. Currently, only the perf build ID cache is searched for object code.
The default directory ~/.debug can be overridden by setting environment variable PERF_BUILDID_DIR.
One exception is kcore where the DSO long name is used (refer dsos_view on the Tables menu),
or alternatively, set environment variable PERF_KCORE to the kcore file name.</li>
</ol>
<h4 id=xed>Intel XED Setup</h4>
To use Intel XED, libxed.so must be present.  To build and install libxed.so:
<pre>
git clone https://github.com/intelxed/mbuild.git mbuild
git clone https://github.com/intelxed/xed
cd xed
./mfile.py --share
sudo ./mfile.py --prefix=/usr/local install
sudo ldconfig
</pre>
<h3>Find</h3>
Ctrl-F displays a Find bar which finds substrings by either an exact match or a regular expression match.
Refer to Python documentation for the regular expression syntax.
All columns are searched, but only currently fetched rows are searched.
<h2 id=selectedbranches>1.3 Selected branches</h2>
This is the same as the <a href=#allbranches>All branches</a> report but with the data reduced
by various selection criteria. A dialog box displays available criteria which are AND'ed together.
<h3>1.3.1 Time ranges</h3>
The time ranges hint text shows the total time range. Relative time ranges can also be entered in
ms, us or ns. Also, negative values are relative to the end of trace.  Examples:
<pre>
	81073085947329-81073085958238	From 81073085947329 to 81073085958238
	100us-200us		From 100us to 200us
	10ms-			From 10ms to the end
	-100ns			The first 100ns
	-10ms-			The last 10ms
</pre>
N.B. Due to the granularity of timestamps, there could be no branches in any given time range.
<h2 id=topcallsbyelapsedtime>1.4 Top calls by elapsed time</h2>
The Top calls by elapsed time report displays calls in descending order of time elapsed between when the function was called and when it returned.
The data is reduced by various selection criteria. A dialog box displays available criteria which are AND'ed together.
If not all data is fetched, a Fetch bar is provided. Ctrl-F displays a Find bar.
<h1 id=tables>2. Tables</h1>
The Tables menu shows all tables and views in the database. Most tables have an associated view
which displays the information in a more friendly way. Not all data for large tables is fetched
immediately. More records can be fetched using the Fetch bar provided. Columns can be sorted,
but that can be slow for large tables.
<p>There are also tables of database meta-information.
For SQLite3 databases, the sqlite_master table is included.
For PostgreSQL databases, information_schema.tables/views/columns are included.
<h3>Find</h3>
Ctrl-F displays a Find bar which finds substrings by either an exact match or a regular expression match.
Refer to Python documentation for the regular expression syntax.
All columns are searched, but only currently fetched rows are searched.
<p>N.B. Results are found in id order, so if the table is re-ordered, find-next and find-previous
will go to the next/previous result in id order, instead of display order.
"""

# Help window

class HelpWindow(QMdiSubWindow):

	def __init__(self, glb, parent=None):
		super(HelpWindow, self).__init__(parent)

		self.text = QTextBrowser()
		self.text.setHtml(glb_help_text)
		self.text.setReadOnly(True)
		self.text.setOpenExternalLinks(True)

		self.setWidget(self.text)

		AddSubWindow(glb.mainwindow.mdi_area, self, "Exported SQL Viewer Help")

# Main window that only displays the help text

class HelpOnlyWindow(QMainWindow):

	def __init__(self, parent=None):
		super(HelpOnlyWindow, self).__init__(parent)

		self.setMinimumSize(200, 100)
		self.resize(800, 600)
		self.setWindowTitle("Exported SQL Viewer Help")
		self.setWindowIcon(self.style().standardIcon(QStyle.SP_MessageBoxInformation))

		self.text = QTextBrowser()
		self.text.setHtml(glb_help_text)
		self.text.setReadOnly(True)
		self.text.setOpenExternalLinks(True)

		self.setCentralWidget(self.text)

# Font resize

def ResizeFont(widget, diff):
	font = widget.font()
	sz = font.pointSize()
	font.setPointSize(sz + diff)
	widget.setFont(font)

def ShrinkFont(widget):
	ResizeFont(widget, -1)

def EnlargeFont(widget):
	ResizeFont(widget, 1)

# Unique name for sub-windows

def NumberedWindowName(name, nr):
	if nr > 1:
		name += " <" + str(nr) + ">"
	return name

def UniqueSubWindowName(mdi_area, name):
	nr = 1
	while True:
		unique_name = NumberedWindowName(name, nr)
		ok = True
		for sub_window in mdi_area.subWindowList():
			if sub_window.name == unique_name:
				ok = False
				break
		if ok:
			return unique_name
		nr += 1

# Add a sub-window

def AddSubWindow(mdi_area, sub_window, name):
	unique_name = UniqueSubWindowName(mdi_area, name)
	sub_window.setMinimumSize(200, 100)
	sub_window.resize(800, 600)
	sub_window.setWindowTitle(unique_name)
	sub_window.setAttribute(Qt.WA_DeleteOnClose)
	sub_window.setWindowIcon(sub_window.style().standardIcon(QStyle.SP_FileIcon))
	sub_window.name = unique_name
	mdi_area.addSubWindow(sub_window)
	sub_window.show()

# Main window

class MainWindow(QMainWindow):

	def __init__(self, glb, parent=None):
		super(MainWindow, self).__init__(parent)

		self.glb = glb

		self.setWindowTitle("Exported SQL Viewer: " + glb.dbname)
		self.setWindowIcon(self.style().standardIcon(QStyle.SP_ComputerIcon))
		self.setMinimumSize(200, 100)

		self.mdi_area = QMdiArea()
		self.mdi_area.setHorizontalScrollBarPolicy(Qt.ScrollBarAsNeeded)
		self.mdi_area.setVerticalScrollBarPolicy(Qt.ScrollBarAsNeeded)

		self.setCentralWidget(self.mdi_area)

		menu = self.menuBar()

		file_menu = menu.addMenu("&File")
		file_menu.addAction(CreateExitAction(glb.app, self))

		edit_menu = menu.addMenu("&Edit")
		edit_menu.addAction(CreateAction("&Find...", "Find items", self.Find, self, QKeySequence.Find))
		edit_menu.addAction(CreateAction("Fetch &more records...", "Fetch more records", self.FetchMoreRecords, self, [QKeySequence(Qt.Key_F8)]))
		edit_menu.addAction(CreateAction("&Shrink Font", "Make text smaller", self.ShrinkFont, self, [QKeySequence("Ctrl+-")]))
		edit_menu.addAction(CreateAction("&Enlarge Font", "Make text bigger", self.EnlargeFont, self, [QKeySequence("Ctrl++")]))

		reports_menu = menu.addMenu("&Reports")
		if IsSelectable(glb.db, "calls"):
			reports_menu.addAction(CreateAction("Context-Sensitive Call &Graph", "Create a new window containing a context-sensitive call graph", self.NewCallGraph, self))

		self.EventMenu(GetEventList(glb.db), reports_menu)

		if IsSelectable(glb.db, "calls"):
			reports_menu.addAction(CreateAction("&Top calls by elapsed time", "Create a new window displaying top calls by elapsed time", self.NewTopCalls, self))

		self.TableMenu(GetTableList(glb), menu)

		self.window_menu = WindowMenu(self.mdi_area, menu)

		help_menu = menu.addMenu("&Help")
		help_menu.addAction(CreateAction("&Exported SQL Viewer Help", "Helpful information", self.Help, self, QKeySequence.HelpContents))

	def Find(self):
		win = self.mdi_area.activeSubWindow()
		if win:
			try:
				win.find_bar.Activate()
			except:
				pass

	def FetchMoreRecords(self):
		win = self.mdi_area.activeSubWindow()
		if win:
			try:
				win.fetch_bar.Activate()
			except:
				pass

	def ShrinkFont(self):
		win = self.mdi_area.activeSubWindow()
		ShrinkFont(win.view)

	def EnlargeFont(self):
		win = self.mdi_area.activeSubWindow()
		EnlargeFont(win.view)

	def EventMenu(self, events, reports_menu):
		branches_events = 0
		for event in events:
			event = event.split(":")[0]
			if event == "branches":
				branches_events += 1
		dbid = 0
		for event in events:
			dbid += 1
			event = event.split(":")[0]
			if event == "branches":
				label = "All branches" if branches_events == 1 else "All branches " + "(id=" + dbid + ")"
				reports_menu.addAction(CreateAction(label, "Create a new window displaying branch events", lambda x=dbid: self.NewBranchView(x), self))
				label = "Selected branches" if branches_events == 1 else "Selected branches " + "(id=" + dbid + ")"
				reports_menu.addAction(CreateAction(label, "Create a new window displaying branch events", lambda x=dbid: self.NewSelectedBranchView(x), self))

	def TableMenu(self, tables, menu):
		table_menu = menu.addMenu("&Tables")
		for table in tables:
			table_menu.addAction(CreateAction(table, "Create a new window containing a table view", lambda t=table: self.NewTableView(t), self))

	def NewCallGraph(self):
		CallGraphWindow(self.glb, self)

	def NewTopCalls(self):
		dialog = TopCallsDialog(self.glb, self)
		ret = dialog.exec_()
		if ret:
			TopCallsWindow(self.glb, dialog.report_vars, self)

	def NewBranchView(self, event_id):
		BranchWindow(self.glb, event_id, ReportVars(), self)

	def NewSelectedBranchView(self, event_id):
		dialog = SelectedBranchDialog(self.glb, self)
		ret = dialog.exec_()
		if ret:
			BranchWindow(self.glb, event_id, dialog.report_vars, self)

	def NewTableView(self, table_name):
		TableWindow(self.glb, table_name, self)

	def Help(self):
		HelpWindow(self.glb, self)

# XED Disassembler

class xed_state_t(Structure):

	_fields_ = [
		("mode", c_int),
		("width", c_int)
	]

class XEDInstruction():

	def __init__(self, libxed):
		# Current xed_decoded_inst_t structure is 192 bytes. Use 512 to allow for future expansion
		xedd_t = c_byte * 512
		self.xedd = xedd_t()
		self.xedp = addressof(self.xedd)
		libxed.xed_decoded_inst_zero(self.xedp)
		self.state = xed_state_t()
		self.statep = addressof(self.state)
		# Buffer for disassembled instruction text
		self.buffer = create_string_buffer(256)
		self.bufferp = addressof(self.buffer)

class LibXED():

	def __init__(self):
		try:
			self.libxed = CDLL("libxed.so")
		except:
			self.libxed = None
		if not self.libxed:
			self.libxed = CDLL("/usr/local/lib/libxed.so")

		self.xed_tables_init = self.libxed.xed_tables_init
		self.xed_tables_init.restype = None
		self.xed_tables_init.argtypes = []

		self.xed_decoded_inst_zero = self.libxed.xed_decoded_inst_zero
		self.xed_decoded_inst_zero.restype = None
		self.xed_decoded_inst_zero.argtypes = [ c_void_p ]

		self.xed_operand_values_set_mode = self.libxed.xed_operand_values_set_mode
		self.xed_operand_values_set_mode.restype = None
		self.xed_operand_values_set_mode.argtypes = [ c_void_p, c_void_p ]

		self.xed_decoded_inst_zero_keep_mode = self.libxed.xed_decoded_inst_zero_keep_mode
		self.xed_decoded_inst_zero_keep_mode.restype = None
		self.xed_decoded_inst_zero_keep_mode.argtypes = [ c_void_p ]

		self.xed_decode = self.libxed.xed_decode
		self.xed_decode.restype = c_int
		self.xed_decode.argtypes = [ c_void_p, c_void_p, c_uint ]

		self.xed_format_context = self.libxed.xed_format_context
		self.xed_format_context.restype = c_uint
		self.xed_format_context.argtypes = [ c_int, c_void_p, c_void_p, c_int, c_ulonglong, c_void_p, c_void_p ]

		self.xed_tables_init()

	def Instruction(self):
		return XEDInstruction(self)

	def SetMode(self, inst, mode):
		if mode:
			inst.state.mode = 4 # 32-bit
			inst.state.width = 4 # 4 bytes
		else:
			inst.state.mode = 1 # 64-bit
			inst.state.width = 8 # 8 bytes
		self.xed_operand_values_set_mode(inst.xedp, inst.statep)

	def DisassembleOne(self, inst, bytes_ptr, bytes_cnt, ip):
		self.xed_decoded_inst_zero_keep_mode(inst.xedp)
		err = self.xed_decode(inst.xedp, bytes_ptr, bytes_cnt)
		if err:
			return 0, ""
		# Use AT&T mode (2), alternative is Intel (3)
		ok = self.xed_format_context(2, inst.xedp, inst.bufferp, sizeof(inst.buffer), ip, 0, 0)
		if not ok:
			return 0, ""
		# Return instruction length and the disassembled instruction text
		# For now, assume the length is in byte 166
		return inst.xedd[166], inst.buffer.value

def TryOpen(file_name):
	try:
		return open(file_name, "rb")
	except:
		return None

def Is64Bit(f):
	result = sizeof(c_void_p)
	# ELF support only
	pos = f.tell()
	f.seek(0)
	header = f.read(7)
	f.seek(pos)
	magic = header[0:4]
	eclass = ord(header[4])
	encoding = ord(header[5])
	version = ord(header[6])
	if magic == chr(127) + "ELF" and eclass > 0 and eclass < 3 and encoding > 0 and encoding < 3 and version == 1:
		result = True if eclass == 2 else False
	return result

# Global data

class Glb():

	def __init__(self, dbref, db, dbname):
		self.dbref = dbref
		self.db = db
		self.dbname = dbname
		self.home_dir = os.path.expanduser("~")
		self.buildid_dir = os.getenv("PERF_BUILDID_DIR")
		if self.buildid_dir:
			self.buildid_dir += "/.build-id/"
		else:
			self.buildid_dir = self.home_dir + "/.debug/.build-id/"
		self.app = None
		self.mainwindow = None
		self.instances_to_shutdown_on_exit = weakref.WeakSet()
		try:
			self.disassembler = LibXED()
			self.have_disassembler = True
		except:
			self.have_disassembler = False

	def FileFromBuildId(self, build_id):
		file_name = self.buildid_dir + build_id[0:2] + "/" + build_id[2:] + "/elf"
		return TryOpen(file_name)

	def FileFromNamesAndBuildId(self, short_name, long_name, build_id):
		# Assume current machine i.e. no support for virtualization
		if short_name[0:7] == "[kernel" and os.path.basename(long_name) == "kcore":
			file_name = os.getenv("PERF_KCORE")
			f = TryOpen(file_name) if file_name else None
			if f:
				return f
			# For now, no special handling if long_name is /proc/kcore
			f = TryOpen(long_name)
			if f:
				return f
		f = self.FileFromBuildId(build_id)
		if f:
			return f
		return None

	def AddInstanceToShutdownOnExit(self, instance):
		self.instances_to_shutdown_on_exit.add(instance)

	# Shutdown any background processes or threads
	def ShutdownInstances(self):
		for x in self.instances_to_shutdown_on_exit:
			try:
				x.Shutdown()
			except:
				pass

# Database reference

class DBRef():

	def __init__(self, is_sqlite3, dbname):
		self.is_sqlite3 = is_sqlite3
		self.dbname = dbname

	def Open(self, connection_name):
		dbname = self.dbname
		if self.is_sqlite3:
			db = QSqlDatabase.addDatabase("QSQLITE", connection_name)
		else:
			db = QSqlDatabase.addDatabase("QPSQL", connection_name)
			opts = dbname.split()
			for opt in opts:
				if "=" in opt:
					opt = opt.split("=")
					if opt[0] == "hostname":
						db.setHostName(opt[1])
					elif opt[0] == "port":
						db.setPort(int(opt[1]))
					elif opt[0] == "username":
						db.setUserName(opt[1])
					elif opt[0] == "password":
						db.setPassword(opt[1])
					elif opt[0] == "dbname":
						dbname = opt[1]
				else:
					dbname = opt

		db.setDatabaseName(dbname)
		if not db.open():
			raise Exception("Failed to open database " + dbname + " error: " + db.lastError().text())
		return db, dbname

# Main

def Main():
	if (len(sys.argv) < 2):
		print >> sys.stderr, "Usage is: exported-sql-viewer.py {<database name> | --help-only}"
		raise Exception("Too few arguments")

	dbname = sys.argv[1]
	if dbname == "--help-only":
		app = QApplication(sys.argv)
		mainwindow = HelpOnlyWindow()
		mainwindow.show()
		err = app.exec_()
		sys.exit(err)

	is_sqlite3 = False
	try:
		f = open(dbname)
		if f.read(15) == "SQLite format 3":
			is_sqlite3 = True
		f.close()
	except:
		pass

	dbref = DBRef(is_sqlite3, dbname)
	db, dbname = dbref.Open("main")
	glb = Glb(dbref, db, dbname)
	app = QApplication(sys.argv)
	glb.app = app
	mainwindow = MainWindow(glb)
	glb.mainwindow = mainwindow
	mainwindow.show()
	err = app.exec_()
	glb.ShutdownInstances()
	db.close()
	sys.exit(err)

if __name__ == "__main__":
	Main()<|MERGE_RESOLUTION|>--- conflicted
+++ resolved
@@ -1,7 +1,4 @@
-<<<<<<< HEAD
-=======
 #!/usr/bin/env python2
->>>>>>> c978b946
 # SPDX-License-Identifier: GPL-2.0
 # exported-sql-viewer.py: view data from sql database
 # Copyright (c) 2014-2018, Intel Corporation.
